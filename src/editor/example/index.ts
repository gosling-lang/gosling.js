import { GeminidSpec } from '../../core/geminid.schema';

// Real-world examples
import { CORCES_2020_NATURE_GENETICS } from './corces-2020-nature-genetics';

// Basic examples
import { EXMAPLE_BASIC_MARKS } from './basic/basic-marks';
import { EXAMPLE_SUPERPOSE } from './basic/superpose';
import { EXAMPLE_IDEOGRAM } from './basic/ideogram';
import { EXAMPLE_GENE_ANNOTATION } from './basic/gene-annotation';
import { EXAMPLE_LINKS } from './basic/links';
import { EXAMPLE_OVERVIEW_DEATIL } from './basic/overview-plus-detail-views';
import { EXAMPLE_PERIPHERAL_PLOT } from './basic/peripheral-plot';
import { EXAMPLE_SEMANTIC_ZOOMING } from './basic/semantic-zoom';
import { EXMAPLE_BASIC_LINKING } from './basic/basic-linking';
import { EXAMPLE_UPSET } from './basic/upset';
import { EXAMPLE_LOGO_LIKE } from './basic/text-stretch';
import { EXAMPLE_CIRCOS } from './basic/circos';
import { EXAMPLE_CIRCOS_MANY } from './basic/circos-many-rows';
import { EXAMPLE_CIRCOS_STACKING } from './basic/circos-stacking';
import { EXAMPLE_SUPERPOSED_CIRCULAR_TRACKS } from './basic/superposed-circular';
import { EXAMPLE_LOGO } from './basic/logo';
import { EXAMPLE_OF_EXPERIMENT } from './experimental';
import { EXAMPLE_CYTOAND_HG38 } from './cytoband-hg38';
import { EXAMPLE_2019_WENGER } from './wenger-2019';
import { GENOCAT_CIRCOS } from './genocat-circos';
import { GENOCAT_CNVKIT } from './genocat-cnvkit';
import { GENOCAT_SWAV } from './genocat-swav';
import { GENOCAT_GIVE } from './genocat-give';
import { EXMAPLE_BASIC_MATRIX } from './basic/basic-matrix';
import { GENOCAT_MIZBEE } from './genocat-mizbee';
<<<<<<< HEAD
import { GENOCAT_GREMLIN } from './genocat-gremlin';
=======
import { EXAMPLE_SIMPLEST } from './basic/simplest-spec';
>>>>>>> 7f6dc30b

export const examples: ReadonlyArray<{
    name: string;
    spec: GeminidSpec;
    description?: string;
    underDevelopment?: boolean;
    hidden?: boolean;
    forceShow?: boolean;
}> = [
    {
        name: 'Experimental',
        spec: EXAMPLE_OF_EXPERIMENT,
        underDevelopment: true,
        hidden: true,
        forceShow: false
    },
    {
        name: '[GenoCAT] Circos',
        spec: GENOCAT_CIRCOS,
        underDevelopment: true
    },
    {
        name: '[GenoCAT] GIVE',
        spec: GENOCAT_GIVE,
        underDevelopment: true
    },
    {
        name: '[GenoCAT] Gremlin',
        spec: GENOCAT_GREMLIN,
<<<<<<< HEAD
        underDevelopment: true,
        forceShow: false
=======
        underDevelopment: true
>>>>>>> 7f6dc30b
    },
    {
        name: '[GenoCAT] MizBee',
        spec: GENOCAT_MIZBEE,
        underDevelopment: true
    },
    {
        name: '[GenoCAT] CNVkit',
        spec: GENOCAT_CNVKIT,
        underDevelopment: true
    },
    {
        name: '[GenoCAT] SWAV',
        spec: GENOCAT_SWAV,
        underDevelopment: true
    },
    {
        name: 'UCSC Cyto band (hg38)',
        spec: EXAMPLE_CYTOAND_HG38,
        underDevelopment: false,
        hidden: false
    },
    {
        name: 'Wenger et al. 2019 (SV)',
        spec: EXAMPLE_2019_WENGER,
        underDevelopment: false,
<<<<<<< HEAD
        hidden: false,
        forceShow: false
=======
        hidden: false
>>>>>>> 7f6dc30b
    },
    {
        name: 'Corces et al. 2020 (Nature Genetics)',
        spec: CORCES_2020_NATURE_GENETICS,
        underDevelopment: false,
        hidden: false
    },
    {
        name: 'Geminid Logo',
        spec: EXAMPLE_LOGO,
        underDevelopment: false,
        hidden: true
    },
    {
        name: 'Simplest Spec',
        spec: EXAMPLE_SIMPLEST,
        underDevelopment: false,
        hidden: false,
        forceShow: true
    },
    {
        name: 'Basic Matrix',
        spec: EXMAPLE_BASIC_MATRIX,
        underDevelopment: false,
        hidden: false,
        forceShow: true
    },
    {
        name: 'Basic Marks',
        spec: EXMAPLE_BASIC_MARKS,
        underDevelopment: false,
        hidden: false,
        forceShow: true
    },
    {
        name: 'Text Marks',
        spec: EXAMPLE_LOGO_LIKE
    },
    {
        name: 'Superposed Tracks',
        spec: EXAMPLE_SUPERPOSE,
        forceShow: false
    },
    {
        name: 'Ideograms (Static)',
        spec: EXAMPLE_IDEOGRAM
    },
    {
        name: 'Custom Gene Annotation Tracks',
        spec: EXAMPLE_GENE_ANNOTATION,
        forceShow: false
    },
    {
        name: 'Band and Line Connections',
        spec: EXAMPLE_LINKS,
        underDevelopment: true
    },
    {
        name: 'Semantic Zooming',
        spec: EXAMPLE_SEMANTIC_ZOOMING
    },
    {
        name: 'Basic Linking Views',
        spec: EXMAPLE_BASIC_LINKING
    },
    {
        name: 'Overview + Detail views',
        spec: EXAMPLE_OVERVIEW_DEATIL
    },
    {
        name: 'Peripheral Plot',
        spec: EXAMPLE_PERIPHERAL_PLOT,
        underDevelopment: true
    },
    {
        name: 'Basic Circular Marks',
        spec: EXAMPLE_CIRCOS,
        underDevelopment: true,
        forceShow: false
    },
    {
        name: 'Basic Circular Marks 2',
        spec: EXAMPLE_CIRCOS_MANY,
        underDevelopment: true,
        forceShow: false
    },
    {
        name: 'Superposed Circular Tracks',
        spec: EXAMPLE_SUPERPOSED_CIRCULAR_TRACKS,
        underDevelopment: true,
        forceShow: true
    },
    {
        name: 'Stacking Circular Tracks',
        spec: EXAMPLE_CIRCOS_STACKING,
        underDevelopment: true,
        forceShow: false
    },
    {
        name: 'UpSet-like Plot',
        spec: EXAMPLE_UPSET,
        hidden: true,
        underDevelopment: true,
        forceShow: false
    }
].filter(d => !d.hidden);<|MERGE_RESOLUTION|>--- conflicted
+++ resolved
@@ -29,11 +29,8 @@
 import { GENOCAT_GIVE } from './genocat-give';
 import { EXMAPLE_BASIC_MATRIX } from './basic/basic-matrix';
 import { GENOCAT_MIZBEE } from './genocat-mizbee';
-<<<<<<< HEAD
 import { GENOCAT_GREMLIN } from './genocat-gremlin';
-=======
 import { EXAMPLE_SIMPLEST } from './basic/simplest-spec';
->>>>>>> 7f6dc30b
 
 export const examples: ReadonlyArray<{
     name: string;
@@ -63,12 +60,7 @@
     {
         name: '[GenoCAT] Gremlin',
         spec: GENOCAT_GREMLIN,
-<<<<<<< HEAD
-        underDevelopment: true,
-        forceShow: false
-=======
         underDevelopment: true
->>>>>>> 7f6dc30b
     },
     {
         name: '[GenoCAT] MizBee',
@@ -95,12 +87,7 @@
         name: 'Wenger et al. 2019 (SV)',
         spec: EXAMPLE_2019_WENGER,
         underDevelopment: false,
-<<<<<<< HEAD
-        hidden: false,
-        forceShow: false
-=======
         hidden: false
->>>>>>> 7f6dc30b
     },
     {
         name: 'Corces et al. 2020 (Nature Genetics)',
