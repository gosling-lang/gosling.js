import { Tooltip, TOOLTIP_MOUSEOVER_MARGIN as G } from '../../geminid-tooltip';
import { GeminidTrackModel } from '../geminid-track-model';
import { Channel, Datum } from '../geminid.schema';
import { getOrientation, getValueUsingChannel } from '../geminid.schema.guards';
import { cartesianToPolar, valueToRadian } from '../utils/polar';
import { PIXIVisualProperty } from '../visual-property.schema';

export function drawRect(HGC: any, trackInfo: any, tile: any, model: GeminidTrackModel) {
    /* track spec */
    const spec = model.spec();
    const orientation = getOrientation(spec);

    /* helper */
    const { colorToHex } = HGC.utils;

    /* data */
    const data = model.data();

    /* track size */
    const trackWidth = trackInfo.dimensions[0];
    const trackHeight = trackInfo.dimensions[1];
    const tileSize = trackInfo.tilesetInfo.bins_per_dimension || trackInfo.tilesetInfo.tile_size;
    const { tileX, tileY, tileWidth, tileHeight } = trackInfo.getTilePosAndDimensions(
        tile.tileData.zoomLevel,
        tile.tileData.tilePos,
        tileSize
    );

    /* circular parameters */
    const circular = spec.layout === 'circular';
    const trackInnerRadius = spec.innerRadius ?? 220;
    const trackOuterRadius = spec.outerRadius ?? 300; // TODO: should be smaller than Math.min(width, height)
    const startAngle = spec.startAngle ?? 0;
    const endAngle = spec.endAngle ?? 360;
    const trackRingSize = trackOuterRadius - trackInnerRadius;
    const cx = trackWidth / 2.0;
    const cy = trackHeight / 2.0;

    /* stacking */
    const stackY = spec.stackY;

    /* genomic scale */
    const xScale = trackInfo._xScale;
    const yScale = trackInfo._yScale;
    const tileUnitWidth = xScale(tileX + tileWidth / tileSize) - xScale(tileX);

    /* row separation */
    const rowCategories: string[] = (model.getChannelDomainArray('row') as string[]) ?? ['___SINGLE_ROW___'];
    const rowHeight = trackHeight / rowCategories.length;

    // TODO: what if quantitative Y field is used?
    const yCategories = (model.getChannelDomainArray('y') as string[]) ?? ['___SINGLE_Y_POSITION___'];
    const cellHeight = rowHeight / yCategories.length;

    /* render */
    rowCategories.forEach(rowCategory => {
        const rowPosition = model.encodedValue('row', rowCategory);

        // factor to multiply size unless using constant value
        // sort by size and position

        // Use this array to collect stacking history and use this to find the spot to stack
        const pixiProps: {
            xs: number;
            xe: number;
            ys: number;
            ye: number;
            color: string;
            stroke: string;
            strokeWidth: number;
            opacity: number;
            datum: Datum;
        }[] = [];

        data.filter(
            d =>
                !getValueUsingChannel(d, spec.row as Channel) ||
                (getValueUsingChannel(d, spec.row as Channel) as string) === rowCategory
        )
            .sort((a, b) => model.encodedPIXIProperty('x', a) - model.encodedPIXIProperty('x', b))
            .forEach(d => {
                const x = model.encodedPIXIProperty('x', d);
                const color = model.encodedPIXIProperty('color', d);
                const stroke = model.encodedPIXIProperty('stroke', d);
                const strokeWidth = model.encodedPIXIProperty('strokeWidth', d);
                const opacity = model.encodedPIXIProperty('opacity', d);
                const rectWidth = model.encodedPIXIProperty('width', d, { markWidth: tileUnitWidth });
                const rectHeight = model.encodedPIXIProperty('height', d, { markHeight: cellHeight });
                let y = model.encodedPIXIProperty('y', d) - rectHeight / 2.0;

                const alphaTransition = model.markVisibility(d, { width: rectWidth });
                const actualOpacity = Math.min(alphaTransition, opacity);

                if (actualOpacity === 0 || rectHeight === 0 || rectWidth <= 0.0001) {
                    // No need to draw invisible objects
                    return;
                }

                if (stackY) {
                    // A `stack` option is being used, so let's further transform data to find the non-overlap area.
                    const xOverlapMarks = pixiProps.filter(
                        d =>
                            (d.xs < x && x < d.xe) ||
                            (d.xs < x + rectWidth && x + rectWidth < d.xe) ||
                            (d.xs === x && d.xe === x + rectWidth) // exact match
                    );

                    let newYStart = 0; // start from the top position
                    if (xOverlapMarks.length > 0) {
                        // This means, existing visual marks are being overlapped along x-axis.
                        let xyOverlapMarks;

                        do {
                            // a naive apporach to find a spot to position the current visul mark
                            xyOverlapMarks = xOverlapMarks.filter(
                                d =>
                                    (d.ys < newYStart && newYStart < d.ye) ||
                                    (d.ys < newYStart + rectHeight && newYStart + rectHeight < d.ye) ||
                                    (d.ys === newYStart && d.ye === newYStart + rectHeight) // exact match
                            );
                            if (xyOverlapMarks.length > 0) {
                                newYStart += rectHeight;
                            }
                        } while (xyOverlapMarks.length > 0);
                        y = newYStart;
                    }

                    y = newYStart;
                }

                pixiProps.push({
                    xs: x,
                    xe: x + rectWidth,
                    ys: y,
                    ye: y + rectHeight,
                    color,
                    stroke,
                    strokeWidth,
                    opacity: actualOpacity,
                    datum: d
                });
            });

        // this is being used to stretch the height of visual marks to the entire height of a track
        const yScaleFactor = stackY ? Math.max(...pixiProps.map(d => d.ye)) / rowHeight : 1;

        // TODO: for non-zero baseline, negative and positive values should be separately stored
        // separately draw each so so that y scale can be more effectively shared across tiles without rendering from the bottom
        const rowG = orientation === 'orthogonal' ? new HGC.libraries.PIXI.Graphics() : tile.graphics;

        pixiProps.forEach(prop => {
            const { xs, xe, ys, ye, color, stroke, strokeWidth, opacity, datum } = prop;

            // stroke
            rowG.lineStyle(
                strokeWidth,
                colorToHex(stroke),
                opacity, // alpha
                0.5 // alignment of the line to draw, (0 = inner, 0.5 = middle, 1 = outter)
            );

            if (circular) {
                if (xe < 0 || trackWidth < xs) {
                    // do not draw overflewed visual marks
                    return;
                }

                // TODO: Does a `row` channel affect here?
                const farR = trackOuterRadius - ((rowPosition + ys / yScaleFactor) / trackHeight) * trackRingSize;
                const nearR = trackOuterRadius - ((rowPosition + ye / yScaleFactor) / trackHeight) * trackRingSize;
                const sPos = cartesianToPolar(xs, trackWidth, nearR, cx, cy, startAngle, endAngle);
                const startRad = valueToRadian(xs, trackWidth, startAngle, endAngle);
                const endRad = valueToRadian(xe, trackWidth, startAngle, endAngle);

<<<<<<< HEAD
                rowG.beginFill(colorToHex(color), opacity);
                rowG.moveTo(sPos.x, sPos.y);
                rowG.arc(cx, cy, nearR, startRad, endRad, true);
                rowG.arc(cx, cy, farR, endRad, startRad, false);
                rowG.closePath();
            } else {
                rowG.beginFill(colorToHex(color), opacity);
                rowG.drawRect(xs, rowPosition + ys / yScaleFactor, xe - xs, (ye - ys) / yScaleFactor);
=======
                g.beginFill(colorToHex(color === 'none' ? 'white' : color), color === 'none' ? 0 : opacity);
                g.moveTo(sPos.x, sPos.y);
                g.arc(cx, cy, nearR, startRad, endRad, true);
                g.arc(cx, cy, farR, endRad, startRad, false);
                g.closePath();
            } else {
                g.beginFill(colorToHex(color === 'none' ? 'white' : color), color === 'none' ? 0 : opacity);
                g.drawRect(xs, rowPosition + ys / yScaleFactor, xe - xs, (ye - ys) / yScaleFactor);
>>>>>>> 3bf795ff

                /* SVG data */
                trackInfo.svgData.push({ type: 'rect', xs, xe, ys, ye, color, stroke, opacity });

                /* Tooltip data */
                trackInfo.tooltips.push({
                    datum,
                    isMouseOver: (x: number, y: number) =>
                        xs - G < x && x < xe + G && rowPosition + ys - G < y && y < rowPosition + ye + G,
                    markInfo: { x: xs, y: ys + rowPosition, width: xe - xs, height: ye - ys, type: 'rect' }
                } as Tooltip);
            }
        });

        /* -------------- Generate Texture -------------- */
        // refer to https://github.com/sehilyi/geminid/blob/e57b0ca30c3a8c91d99b5a41dba0bb0940ab1e88/src/track/mark/bar.ts#L139
        if (orientation === 'orthogonal') {
            rowG.lineStyle(
                3,
                colorToHex('blue'),
                1, // alpha
                0.5 // alignment of the line to draw, (0 = inner, 0.5 = middle, 1 = outter)
            );
            rowG.beginFill(colorToHex('white'), 0);
            rowG.drawRect(
                xScale(tileX),
                yScale(tileY),
                xScale(tileX + tileWidth) - xScale(tileX),
                yScale(tileY + tileHeight) - yScale(tileY)
            );

            const texture = HGC.services.pixiRenderer.generateTexture(
                rowG,
                HGC.libraries.PIXI.SCALE_MODES.NEAREST,
                1 // resolution
            );
            const sprite = new HGC.libraries.PIXI.Sprite(texture);

            sprite.width = xScale(tileX + tileWidth) - xScale(tileX);
            sprite.x = xScale(tileX);
            sprite.y = orientation === 'orthogonal' ? yScale(tileY) : rowPosition;
            sprite.height = orientation === 'orthogonal' ? yScale(tileY + tileHeight) - yScale(tileY) : trackHeight;

            tile.graphics.addChild(sprite);
            // tile.spriteInfos.push({ sprite: sprite, scaleKey: rowCategory });
        }
    });
}

export function rectProperty(
    gm: GeminidTrackModel,
    propertyKey: PIXIVisualProperty,
    datum?: { [k: string]: string | number },
    additionalInfo?: {
        markHeight?: number;
        markWidth?: number;
    }
) {
    switch (propertyKey) {
        case 'width':
            const width =
                // (1) size
                gm.visualPropertyByChannel('xe', datum)
                    ? gm.visualPropertyByChannel('xe', datum) - gm.visualPropertyByChannel('x', datum)
                    : gm.visualPropertyByChannel('size', datum) ??
                      // (2) unit mark height
                      additionalInfo?.markWidth;
            return width === 0 ? 0.1 : width; // TODO: not sure if this is necessary for all cases. Perhaps, we can have an option.
        case 'height':
            return (
                // (1) size
                gm.visualPropertyByChannel('ye', datum)
                    ? gm.visualPropertyByChannel('ye', datum) - gm.visualPropertyByChannel('y', datum)
                    : gm.visualPropertyByChannel('size', datum) ??
                          // (2) unit mark height
                          additionalInfo?.markHeight
            );
        default:
            return undefined;
    }
}<|MERGE_RESOLUTION|>--- conflicted
+++ resolved
@@ -172,25 +172,14 @@
                 const startRad = valueToRadian(xs, trackWidth, startAngle, endAngle);
                 const endRad = valueToRadian(xe, trackWidth, startAngle, endAngle);
 
-<<<<<<< HEAD
-                rowG.beginFill(colorToHex(color), opacity);
+                rowG.beginFill(colorToHex(color === 'none' ? 'white' : color), color === 'none' ? 0 : opacity);
                 rowG.moveTo(sPos.x, sPos.y);
                 rowG.arc(cx, cy, nearR, startRad, endRad, true);
                 rowG.arc(cx, cy, farR, endRad, startRad, false);
                 rowG.closePath();
             } else {
-                rowG.beginFill(colorToHex(color), opacity);
+                rowG.beginFill(colorToHex(color === 'none' ? 'white' : color), color === 'none' ? 0 : opacity);
                 rowG.drawRect(xs, rowPosition + ys / yScaleFactor, xe - xs, (ye - ys) / yScaleFactor);
-=======
-                g.beginFill(colorToHex(color === 'none' ? 'white' : color), color === 'none' ? 0 : opacity);
-                g.moveTo(sPos.x, sPos.y);
-                g.arc(cx, cy, nearR, startRad, endRad, true);
-                g.arc(cx, cy, farR, endRad, startRad, false);
-                g.closePath();
-            } else {
-                g.beginFill(colorToHex(color === 'none' ? 'white' : color), color === 'none' ? 0 : opacity);
-                g.drawRect(xs, rowPosition + ys / yScaleFactor, xe - xs, (ye - ys) / yScaleFactor);
->>>>>>> 3bf795ff
 
                 /* SVG data */
                 trackInfo.svgData.push({ type: 'rect', xs, xe, ys, ye, color, stroke, opacity });
