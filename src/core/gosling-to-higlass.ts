import * as uuid from 'uuid';
import type { Track as HiGlassTrack } from './higlass.schema';
import { HiGlassModel, HIGLASS_AXIS_SIZE } from './higlass-model';
import { parseServerAndTilesetUidFromUrl } from './utils';
import type { Track, Domain } from './gosling.schema';
import type { BoundingBox, RelativePosition } from './utils/bounding-box';
import { resolveSuperposedTracks } from './utils/overlay';
import { getGenomicChannelKeyFromTrack, getGenomicChannelFromTrack } from './utils/validate';
import {
    IsDataDeep,
    IsChannelDeep,
    IsDataDeepTileset,
    Is2DTrack,
    IsXAxis,
    IsHiGlassMatrix,
    getHiGlassColorRange
} from './gosling.schema.guards';
import { DEWFAULT_TITLE_PADDING_ON_TOP_AND_BOTTOM } from './defaults';
import type { CompleteThemeDeep } from './utils/theme';
import { DEFAULT_TEXT_STYLE } from './utils/text-style';

/**
 * Convert a gosling track into a HiGlass view and add it into a higlass model.
 */
export function goslingToHiGlass(
    hgModel: HiGlassModel,
    gosTrack: Track,
    bb: BoundingBox,
    layout: RelativePosition,
    theme: Required<CompleteThemeDeep>
): HiGlassModel {
    // TODO: check whether there are multiple track.data across superposed tracks
    // ...

    // we only look into the first resolved spec to get information, such as size of the track
    const firstResolvedSpec = resolveSuperposedTracks(gosTrack)[0];

    if (!firstResolvedSpec.id) {
        firstResolvedSpec.id = uuid.v4();
    }

    const assembly = firstResolvedSpec.assembly;

    if (IsDataDeep(firstResolvedSpec.data)) {
        let server, tilesetUid;

        if (IsDataDeepTileset(firstResolvedSpec.data)) {
            const parsed = parseServerAndTilesetUidFromUrl(firstResolvedSpec.data.url);
            server = parsed.server;
            tilesetUid = parsed.tilesetUid;
        }

        const genomicChannel = getGenomicChannelFromTrack(firstResolvedSpec);
        const genomicChannelKey = getGenomicChannelKeyFromTrack(firstResolvedSpec);
        const isXGenomic = genomicChannelKey === 'x' || genomicChannelKey === 'xe';
        const xDomain = isXGenomic && IsChannelDeep(genomicChannel) ? (genomicChannel.domain as Domain) : undefined;
        const yDomain =
            Is2DTrack(firstResolvedSpec) && IsChannelDeep(firstResolvedSpec.y)
                ? (firstResolvedSpec.y.domain as Domain)
                : undefined;
        const width =
            bb.width -
            (firstResolvedSpec.layout !== 'circular' &&
            firstResolvedSpec.orientation === 'vertical' &&
            IsXAxis(firstResolvedSpec)
                ? HIGLASS_AXIS_SIZE
                : 0);
        const height =
            bb.height -
            (firstResolvedSpec.layout !== 'circular' &&
            firstResolvedSpec.orientation === 'horizontal' &&
            IsXAxis(firstResolvedSpec)
                ? HIGLASS_AXIS_SIZE
                : 0);
        const hgTrack: HiGlassTrack = {
            uid: `${firstResolvedSpec.id}-track`, // This is being used to cache the visualization
            type: Is2DTrack(firstResolvedSpec) ? 'gosling-2d-track' : 'gosling-track',
            server,
            tilesetUid,
            width,
            height,
            options: {
                /* Mouse hover position */
                showMousePosition: firstResolvedSpec.layout === 'circular' ? false : theme.root.showMousePosition, // show mouse position only for linear tracks // TODO: or vertical
                mousePositionColor: theme.root.mousePositionColor,
                /* Track title */
                name: firstResolvedSpec.layout === 'linear' ? firstResolvedSpec.title : ' ',
                labelPosition: firstResolvedSpec.title
                    ? theme.track.titleAlign === 'left'
                        ? 'topLeft'
                        : 'topRight'
                    : 'none',
                labelShowResolution: false,
                labelColor: theme.track.titleColor,
                labelBackgroundColor: theme.track.titleBackground,
                labelBackgroundOpacity: 0.5, // TODO: Support `theme.track.titleBackgroundOpacity`
                labelTextOpacity: 1,
                labelLeftMargin: 1,
                labelTopMargin: 1,
                labelRightMargin: 0,
                labelBottomMargin: 0,
                // TODO: Use this eventually
                // trackBorderWidth: firstResolvedSpec.style?.outlineWidth ?? 3,
                // trackBorderColor: firstResolvedSpec.style?.outline ?? '#DBDBDB',
                /* Others */
                backgroundColor: 'transparent', // in this way, we can superpose multiple tracks
                spec: { ...gosTrack },
                theme
            }
        };

        if (
            firstResolvedSpec.data &&
            IsDataDeep(firstResolvedSpec.data) &&
            (firstResolvedSpec.data.type === 'csv' ||
                firstResolvedSpec.data.type === 'json' ||
                firstResolvedSpec.data.type === 'bigwig' ||
                firstResolvedSpec.data.type === 'bam' ||
                firstResolvedSpec.data.type === 'vcf' ||
<<<<<<< HEAD
                firstResolvedSpec.data.type === 'gff')
=======
                firstResolvedSpec.data.type === 'bed')
>>>>>>> 854ced35
        ) {
            const getFieldName = (c: 'x' | 'xe' | 'x1' | 'x1e') => {
                const cDef = firstResolvedSpec[c];
                return cDef && IsChannelDeep(cDef) ? cDef.field : undefined;
            };
            const xFields = {
                x: getFieldName('x'),
                xe: getFieldName('xe'),
                x1: getFieldName('x1'),
                x1e: getFieldName('x1e')
            } as const;
            // use gosling's custom data fetchers
            hgTrack.data = {
                ...firstResolvedSpec.data,
                ...xFields,
                // Additionally, add assembly, otherwise, a default genome build is used
                assembly
                // TODO: should look all sub tracks' `dataTransform` and apply OR operation.
                // Add a data transformation spec so that the fetcher can properly sample datasets
                // filter: (firstResolvedSpec as any).dataTransform?.filter((f: DataTransform) => f.type === 'filter')
            };
        }

        // We use higlass 'heatmap' track instead of 'gosling-track' for rendering performance.
        // HiGlass is really well-optimized for matrix visualization, and rendering it in Gosling
        // instead makes the zooming interaction slow.
        // See https://github.com/gosling-lang/gosling.js/pull/612#discussion_r771623844
        if (IsHiGlassMatrix(firstResolvedSpec)) {
            // By changing the track type, HiGlass uses its native heatmap track
            hgTrack.type = 'heatmap';
            const colorStr =
                IsChannelDeep(firstResolvedSpec.color) && typeof firstResolvedSpec.color.range === 'string'
                    ? firstResolvedSpec.color.range
                    : 'viridis';
            hgTrack.options.colorRange = getHiGlassColorRange(colorStr);
            hgTrack.options.trackBorderWidth = firstResolvedSpec.style?.outlineWidth ?? theme.track.outlineWidth;
            hgTrack.options.trackBorderColor = firstResolvedSpec.style?.outline ?? theme.track.outline;
            hgTrack.options.extent = firstResolvedSpec.style?.matrixExtent ?? 'full';
            hgTrack.options.colorbarPosition = (firstResolvedSpec.color as any)?.legend
                ? hgTrack.options.extent === 'lower-left'
                    ? 'bottomLeft'
                    : 'topRight'
                : 'hidden';
        }

        if (firstResolvedSpec.overlayOnPreviousTrack) {
            hgModel
                .setViewOrientation(firstResolvedSpec.orientation) // TODO: Orientation should be assigned to 'individual' views
                .addTrackToCombined(hgTrack);
        } else {
            hgModel
                .setViewOrientation(firstResolvedSpec.orientation) // TODO: Orientation should be assigned to 'individual' views
                .setAssembly(assembly) // TODO: Assembly should be assigned to 'individual' views
                .addDefaultView(firstResolvedSpec.id, assembly)
                .setDomain(xDomain, yDomain ?? xDomain)
                .adjustDomain(firstResolvedSpec.orientation, width, height)
                .setMainTrack(hgTrack)
                .addTrackSourceServers(server)
                .setZoomFixed(firstResolvedSpec.static === true)
                .setZoomLimits(firstResolvedSpec.zoomLimits ?? [1, null])
                .setLayout(layout);
        }

        // determine the compactness type of an axis considering the size of a track
        const getAxisNarrowType = (
            c: 'x' | 'y',
            orientation: 'horizontal' | 'vertical' = 'horizontal',
            width: number,
            height: number
        ) => {
            const narrowSizeThreshold = 400;
            const narrowerSizeThreshold = 200;

            if (orientation === 'horizontal') {
                if ((c === 'x' && width <= narrowerSizeThreshold) || (c === 'y' && height <= narrowerSizeThreshold)) {
                    return 'narrower';
                } else if (
                    (c === 'x' && width <= narrowSizeThreshold) ||
                    (c === 'y' && height <= narrowSizeThreshold)
                ) {
                    return 'narrow';
                } else {
                    return 'regular';
                }
            } else {
                if ((c === 'x' && height <= narrowerSizeThreshold) || (c === 'y' && width <= narrowerSizeThreshold)) {
                    return 'narrower';
                } else if (
                    (c === 'x' && height <= narrowSizeThreshold) ||
                    (c === 'y' && width <= narrowSizeThreshold)
                ) {
                    return 'narrow';
                } else {
                    return 'regular';
                }
            }
        };

        // check whether to show axis
        ['x', 'y'].forEach(c => {
            const channel = (firstResolvedSpec as any)[c];
            if (
                IsChannelDeep(channel) &&
                'axis' in channel &&
                channel.axis &&
                channel.axis !== 'none' &&
                channel.type === 'genomic'
            ) {
                const narrowType = getAxisNarrowType(c as any, gosTrack.orientation, bb.width, bb.height);
                hgModel.setAxisTrack(channel.axis, narrowType, {
                    id: `${firstResolvedSpec.id}-${channel.axis}-axis`,
                    layout: firstResolvedSpec.layout,
                    innerRadius:
                        channel.axis === 'top'
                            ? (firstResolvedSpec.outerRadius as number) - HIGLASS_AXIS_SIZE
                            : firstResolvedSpec.innerRadius,
                    outerRadius:
                        channel.axis === 'top'
                            ? firstResolvedSpec.outerRadius
                            : (firstResolvedSpec.innerRadius as number) + HIGLASS_AXIS_SIZE,
                    width: firstResolvedSpec.width,
                    height: firstResolvedSpec.height,
                    startAngle: firstResolvedSpec.startAngle,
                    endAngle: firstResolvedSpec.endAngle,
                    theme
                });
            }
        });

        hgModel.validateSpec(true);
    } else if (firstResolvedSpec.mark === 'header') {
        // `text` tracks are used to show title and subtitle of the views
        hgModel.addDefaultView(`${firstResolvedSpec.id}-title`).setLayout(layout);
        if (typeof firstResolvedSpec.title === 'string') {
            hgModel.setTextTrack(
                bb.width,
                (theme.root.titleFontSize ?? 18) + DEWFAULT_TITLE_PADDING_ON_TOP_AND_BOTTOM,
                firstResolvedSpec.title,
                theme.root.titleColor,
                theme.root.titleFontSize ?? 18,
                theme.root.titleFontWeight,
                theme.root.titleAlign,
                theme.root.titleBackgroundColor,
                theme.root.titleFontFamily ?? DEFAULT_TEXT_STYLE.fontFamily
            );
        }
        if (typeof firstResolvedSpec.subtitle === 'string') {
            hgModel.setTextTrack(
                bb.width,
                // TODO: better way to safely get the value when undefined?
                (theme.root.subtitleFontSize ?? 14) + DEWFAULT_TITLE_PADDING_ON_TOP_AND_BOTTOM,
                firstResolvedSpec.subtitle,
                theme.root.subtitleColor,
                theme.root.subtitleFontSize ?? 14,
                theme.root.subtitleFontWeight,
                theme.root.subtitleAlign,
                theme.root.subtitleBackgroundColor,
                theme.root.subtitleFontFamily ?? DEFAULT_TEXT_STYLE.fontFamily
            );
        }
    }

    // Uncomment the following code to test with specific HiGlass viewConfig
    // hgModel.setExampleHiglassViewConfig();

    return hgModel;
}<|MERGE_RESOLUTION|>--- conflicted
+++ resolved
@@ -117,11 +117,8 @@
                 firstResolvedSpec.data.type === 'bigwig' ||
                 firstResolvedSpec.data.type === 'bam' ||
                 firstResolvedSpec.data.type === 'vcf' ||
-<<<<<<< HEAD
-                firstResolvedSpec.data.type === 'gff')
-=======
+                firstResolvedSpec.data.type === 'gff') ||
                 firstResolvedSpec.data.type === 'bed')
->>>>>>> 854ced35
         ) {
             const getFieldName = (c: 'x' | 'xe' | 'x1' | 'x1e') => {
                 const cDef = firstResolvedSpec[c];
