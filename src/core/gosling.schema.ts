--- conflicted
+++ resolved
@@ -149,14 +149,10 @@
     _invalidTrack?: boolean; // flag to ignore rendering certain tracks if they have problems // !!! TODO: add tests
 
     // To test upcoming feature.
-<<<<<<< HEAD
     /** internal */
-    prerelease?: { testUsingNewRectRenderingForBAM?: boolean };
-=======
     prerelease?: {
         // ...
     };
->>>>>>> 264d4453
 }
 
 /**
