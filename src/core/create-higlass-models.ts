--- conflicted
+++ resolved
@@ -13,11 +13,8 @@
 import type { CompleteThemeDeep } from './utils/theme';
 import type { CompileCallback } from './compile';
 import { getViewApiData } from './api-data';
-<<<<<<< HEAD
 import { GoslingToHiGlassIdMapper } from './track-and-view-ids';
-=======
 import { IsDummyTrack } from './gosling.schema.guards';
->>>>>>> ee02d383
 
 export function renderHiGlass(
     spec: GoslingSpec,
