--- conflicted
+++ resolved
@@ -23,27 +23,19 @@
     splitExon,
     inferSvType
 } from '../core/utils/data-transform';
-<<<<<<< HEAD
 import { getTabularData, GOSLING_DATA_ROW_UID_FIELD } from './data-abstraction';
-import { BAMDataFetcher } from '../data-fetcher/bam';
-=======
-import { getTabularData } from './data-abstraction';
->>>>>>> 84d92130
 import { getRelativeGenomicPosition } from '../core/utils/assembly';
 import { getTextStyle } from '../core/utils/text-style';
 import { Is2DTrack, IsChannelDeep, IsXAxis } from '../core/gosling.schema.guards';
 import { spawn } from 'threads';
 import { InteractionEvent } from 'pixi.js';
 import { HIGLASS_AXIS_SIZE } from '../core/higlass-model';
-<<<<<<< HEAD
 import { MouseEventData } from '../gosling-mouse-event/mouse-event-model';
 import { flatArrayToPairArray } from '../core/utils/array';
-=======
 import { BAMDataFetcher } from '../data-fetcher/bam';
 import { GoslingVcfData } from '../data-fetcher/vcf';
 import BamWorker from '../data-fetcher/bam/bam-worker.js?worker&inline';
 import VcfWorker from '../data-fetcher/vcf/vcf-worker.js?worker&inline';
->>>>>>> 84d92130
 
 // Set `true` to print in what order each function is called
 export const PRINT_RENDERING_CYCLE = false;
