--- conflicted
+++ resolved
@@ -1,8 +1,4 @@
-<<<<<<< HEAD
 import type { Graphics, InteractionEvent } from 'pixi.js';
-=======
-import type * as PIXI from 'pixi.js';
->>>>>>> d8a7ac01
 import PubSub from 'pubsub-js';
 import * as uuid from 'uuid';
 import { isEqual, sampleSize, uniqBy } from 'lodash-es';
@@ -15,10 +11,6 @@
 import { validateTrack } from '../core/utils/validate';
 import { shareScaleAcrossTracks } from '../core/utils/scales';
 import { resolveSuperposedTracks } from '../core/utils/overlay';
-<<<<<<< HEAD
-=======
-import type { SingleTrack, OverlaidTrack, Datum } from '../core/gosling.schema';
->>>>>>> d8a7ac01
 import colorToHex from '../core/utils/color-to-hex';
 import {
     aggregateCoverage,
@@ -37,10 +29,6 @@
 import { getTextStyle } from '../core/utils/text-style';
 import { Is2DTrack, IsChannelDeep, IsXAxis } from '../core/gosling.schema.guards';
 import { spawn } from 'threads';
-<<<<<<< HEAD
-=======
-import type { InteractionEvent } from 'pixi.js';
->>>>>>> d8a7ac01
 import { HIGLASS_AXIS_SIZE } from '../core/higlass-model';
 import type { MouseEventData } from '../gosling-mouse-event/mouse-event-model';
 import { flatArrayToPairArray } from '../core/utils/array';
