--- conflicted
+++ resolved
@@ -732,15 +732,6 @@
          * Check whether tiles should be merged.
          */
         shouldCombineTiles() {
-<<<<<<< HEAD
-            return (
-                ((this.options.spec as SingleTrack | OverlaidTrack).dataTransform?.find(t => t.type === 'displace') &&
-                    this.visibleAndFetchedTiles()?.[0]?.tileData &&
-                    // we do not need to combine tiles w/ multivec, vector, matrix
-                    !('dense' in this.visibleAndFetchedTiles()[0].tileData)) ||
-                this.options.spec.data?.type === 'bam'
-            ); // BAM data fetcher already combines the datasets;
-=======
             const includesDisplaceTransform = hasDataTransform(this.options.spec, 'displace');
             // we do not need to combine dense tiles (from multivec, vector, matrix)
             const hasDenseTiles = () => {
@@ -750,7 +741,6 @@
             // BAM data fetcher already combines the datasets;
             const isBamDataFetcher = this.dataFetcher instanceof BamDataFetcher;
             return (includesDisplaceTransform && !hasDenseTiles()) || isBamDataFetcher;
->>>>>>> 270654f7
         }
 
         /**
