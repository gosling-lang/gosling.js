import { EX_SPEC_VISUAL_ENCODING } from '../../editor/example/json-spec/visual-encoding';
import { compile } from './compile';
import { getTheme } from '../core/utils/theme';
import type { GoslingSpec } from '../index';
import { convertToFlatTracks } from './spec-preprocess';
import type { SingleView } from '@gosling-lang/gosling-schema';
import { spreadTracksByData } from '../core/utils/overlay';

describe('compile', () => {
    it('compile should not touch the original spec of users', () => {
        const spec = JSON.parse(JSON.stringify(EX_SPEC_VISUAL_ENCODING));
        compile(spec, () => {}, [], getTheme(), {});
        expect(JSON.stringify(spec)).toEqual(JSON.stringify(EX_SPEC_VISUAL_ENCODING));
    });
});

describe('Create correct mapping table between Gosling track IDs and HiGlass view IDs', () => {
    it('track.id === view.uid', () => {
        const spec: GoslingSpec = {
            tracks: [
                {
                    id: 'track-id',
                    data: {
                        type: 'csv',
                        url: ''
                    },
                    mark: 'rect',
                    width: 100,
                    height: 100
                }
            ]
        };
        compile(
            spec,
            h => {
                expect(h).not.toBeUndefined();
                expect(h.views).toHaveLength(1);
                expect(h.views[0].uid).toEqual('track-id');
            },
            [],
            getTheme(),
            {}
        );
    });
    it('Track IDs should not be lost in overlaid tracks', () => {
        const spec: GoslingSpec = {
            views: [
                {
                    tracks: [{ id: 's1' }, { id: 's2' }, { id: 's3' }]
                },
                {
                    id: 'o-root',
                    alignment: 'overlay',
                    tracks: [{ id: 'o1' }, { id: 'o2' }, { id: 'o3' }]
                }
            ]
        };
        compile(
            spec,
            (h, s, g, t, table) => {
                expect(table).toMatchInlineSnapshot(`
                  {
                    "o1": "o1",
                    "o2": "o1",
                    "o3": "o1",
                    "s1": "s1",
                    "s2": "s2",
                    "s3": "s3",
                  }
                `);
            },
            [],
            getTheme(),
            {}
        );
    });
    it('Used the root level ID in overlaid tracks when IDs are missing in children', () => {
        const spec: GoslingSpec = {
            views: [
                {
                    tracks: [{ id: 's1' }, { id: 's2' }, { id: 's3' }]
                },
                {
                    id: 'o-root',
                    alignment: 'overlay',
                    tracks: [{}, {}, {}]
                }
            ]
        };
        compile(
            spec,
            (h, s, g, t, table) => {
                expect(table).toMatchInlineSnapshot(`
                  {
                    "o-root": "o-root",
                    "s1": "s1",
                    "s2": "s2",
                    "s3": "s3",
                  }
                `);
            },
            [],
            getTheme(),
            {}
        );
    });
    const nestedSpec: GoslingSpec = {
        views: [
            {
                tracks: [
                    { id: 's1' },
                    { id: 's2' },
                    {
                        alignment: 'overlay',
                        tracks: [{ id: 'o1' }, { id: 'o2' }, { id: 'o3' }]
                    }
                ]
            },
            {
                alignment: 'overlay',
                tracks: [{ id: 'o4' }, { id: 'o5' }, { id: 'o6' }]
            }
        ]
    };
    it('Track IDs should not be lost in nested tracks', () => {
        compile(
            nestedSpec,
            (h, s, g, t, table) => {
                expect(table).toMatchInlineSnapshot(`
                  {
                    "o1": "o1",
                    "o2": "o1",
                    "o3": "o1",
                    "o4": "o4",
                    "o5": "o4",
                    "o6": "o4",
                    "s1": "s1",
                    "s2": "s2",
                  }
                `);
            },
            [],
            getTheme(),
            {}
        );
    });
    it('Track IDs should not be lost in circular views', () => {
        compile(
            { ...nestedSpec, layout: 'circular' },
            (h, s, g, t, table) => {
                expect(table).toMatchInlineSnapshot(`
                  {
                    "o1": "o1",
                    "o2": "o1",
                    "o3": "o1",
                    "o4": "o4",
                    "o5": "o4",
                    "o6": "o4",
                    "s1": "s1",
                    "s2": "s2",
                  }
                `);
            },
            [],
            getTheme(),
            {}
        );
    });
});

describe('Dummy track', () => {
    it('compiles when layout linear', () => {
        const spec: GoslingSpec = {
            tracks: [
                {
                    type: 'dummy-track',
                    id: 'my-dummy-track',
                    title: 'Placeholder',
                    style: {
                        background: '#000',
                        textFontSize: 10,
                        textStroke: 'normal',
                        textStrokeWidth: 0.2
                    }
                }
            ],
            layout: 'linear'
        };
        compile(
            spec,
            hgSpec => {
                expect(hgSpec.views[0].tracks.top).toMatchInlineSnapshot(`
                  [
                    {
                      "height": 130,
                      "options": {
                        "background": "#000",
                        "height": 130,
                        "textFontSize": 10,
                        "textStroke": "normal",
                        "textStrokeWidth": 0.2,
                        "title": "Placeholder",
                        "width": 600,
                      },
                      "type": "dummy-track",
                      "width": 600,
                    },
                  ]
                `);
            },
            [],
            getTheme(),
            {}
        );
    });
    it('gets filtered out when layout circular', () => {
        const spec: GoslingSpec = {
            tracks: [
                {
                    type: 'dummy-track',
                    id: 'dummy-1'
                },
                {
                    id: 'track-id',
                    data: {
                        type: 'csv',
                        url: ''
                    },
                    mark: 'rect',
                    width: 100,
                    height: 100
                }
            ],
            layout: 'circular'
        };
        compile(
            spec,
            hgSpec => {
                expect(hgSpec.views).toHaveLength(1);
                expect(hgSpec.views[0].tracks).not.toBeUndefined();
            },
            [],
            getTheme(),
            {}
        );
    });
});

<<<<<<< HEAD
describe('Compiler with UrlToFetchOptions', () => {
    it('passes UrlToFetchOptions to the data fetcher', () => {
        const urlToFetchOptions = { 'https://my-csv-url.com': { headers: { Authentication: 'Bearer 1234' } } };
        const spec: GoslingSpec = {
            tracks: [
                {
                    id: 'track-id',
                    data: {
                        type: 'csv',
                        url: 'https://my-csv-url.com'
                    },
                    mark: 'rect',
                    width: 100,
                    height: 100
                }
            ]
        };
        compile(
            spec,
            hgSpec => {
                // @ts-ignore
                expect(hgSpec.views[0].tracks.center[0].contents[0].data).toMatchInlineSnapshot(`
                  {
                    "assembly": "hg38",
                    "indexUrlFetchOptions": {},
                    "type": "csv",
                    "url": "https://my-csv-url.com",
                    "urlFetchOptions": {
                      "headers": {
                        "Authentication": "Bearer 1234",
                      },
                    },
                    "x": undefined,
                    "x1": undefined,
                    "x1e": undefined,
                    "xe": undefined,
                  }
                `);
            },
            [],
            getTheme(),
            {},
            urlToFetchOptions
        );
    });

    it('passes UrlToFetchOptions and IndexUrlFetchOptions to the data fetcher', () => {
        const urlToFetchOptions = {
            'https://file.gff': { headers: { Authentication: 'Bearer 1234' } },
            'https://file.gff.tbi': { headers: { Authentication: 'Bearer 4321' } }
        };
        const spec: GoslingSpec = {
            tracks: [
                {
                    id: 'track-id',
                    data: {
                        type: 'gff',
                        url: 'https://file.gff',
                        indexUrl: 'https://file.gff.tbi'
                    },
                    mark: 'rect',
                    width: 100,
                    height: 100
                }
            ]
        };
        compile(
            spec,
            hgSpec => {
                // @ts-ignore
                expect(hgSpec.views[0].tracks.center[0].contents[0].data).toMatchInlineSnapshot(`
                  {
                    "assembly": "hg38",
                    "indexUrl": "https://file.gff.tbi",
                    "indexUrlFetchOptions": {
                      "headers": {
                        "Authentication": "Bearer 4321",
                      },
                    },
                    "type": "gff",
                    "url": "https://file.gff",
                    "urlFetchOptions": {
                      "headers": {
                        "Authentication": "Bearer 1234",
                      },
                    },
                    "x": undefined,
                    "x1": undefined,
                    "x1e": undefined,
                    "xe": undefined,
                  }
                `);
            },
            [],
            getTheme(),
            {},
            urlToFetchOptions
        );
=======
describe('Maintain IDs', () => {
    it('Overlaid tracks', () => {
        const twoTracksWithDiffData: SingleView = {
            alignment: 'overlay',
            tracks: [
                {
                    id: 'first',
                    data: { type: 'csv', url: 'http://abc' }
                },
                {
                    id: 'second',
                    data: { type: 'csv', url: 'http://def' }
                }
            ]
        };
        const flattened = convertToFlatTracks(twoTracksWithDiffData);
        const spread = spreadTracksByData(flattened);
        expect(spread.map(d => d.id)).toEqual(['first', 'second']);
>>>>>>> fdc8be5d
    });
});<|MERGE_RESOLUTION|>--- conflicted
+++ resolved
@@ -246,7 +246,6 @@
     });
 });
 
-<<<<<<< HEAD
 describe('Compiler with UrlToFetchOptions', () => {
     it('passes UrlToFetchOptions to the data fetcher', () => {
         const urlToFetchOptions = { 'https://my-csv-url.com': { headers: { Authentication: 'Bearer 1234' } } };
@@ -345,7 +344,7 @@
             {},
             urlToFetchOptions
         );
-=======
+
 describe('Maintain IDs', () => {
     it('Overlaid tracks', () => {
         const twoTracksWithDiffData: SingleView = {
@@ -364,6 +363,5 @@
         const flattened = convertToFlatTracks(twoTracksWithDiffData);
         const spread = spreadTracksByData(flattened);
         expect(spread.map(d => d.id)).toEqual(['first', 'second']);
->>>>>>> fdc8be5d
     });
 });