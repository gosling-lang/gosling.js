import type {
    SingleTrack,
    GoslingSpec,
    View,
    SingleView,
    Track,
    PartialTrack,
    CommonTrackDef,
    CommonViewDef,
    MultipleViews
} from '@gosling-lang/gosling-schema';
import {
    IsSingleTrack,
    IsChannelDeep,
    IsOverlaidTrack,
    IsFlatTracks,
    IsStackedTracks,
    Is2DTrack,
    IsDummyTrack
} from '@gosling-lang/gosling-schema';
import {
    DEFAULT_INNER_RADIUS_PROP,
    DEFAULT_TRACK_HEIGHT_LINEAR,
    DEFAULT_TRACK_SIZE_2D,
    DEFAULT_TRACK_WIDTH_LINEAR,
    DEFAULT_VIEW_SPACING
} from './defaults';
import { spreadTracksByData } from '../core/utils/overlay';
import { getStyleOverridden } from '../core/utils/style';
import { uuid } from '../core/utils/uuid';
import { propagateSpatialLayoutInfo } from './_normalize-3d-spec';

/**
 * Traverse individual tracks and call the callback function to read and/or update the track definition.
 * @param spec
 * @param callback
 */
export function traverseTracks(
    spec: GoslingSpec | View | PartialTrack,
    callback: (t: Partial<Track>, i: number, ts: Partial<Track>[]) => void
) {
    if ('tracks' in spec) {
        spec.tracks.forEach((t, i, ts) => {
            callback(t, i, ts);
            traverseTracks(t, callback);
        });
    } else if ('views' in spec) {
        spec.views.forEach(view => traverseTracks(view, callback));
    }
}

/**
 * Traverse individual tracks and views and call the callback function to read and/or update the common definition of views and tracks.
 * @param spec
 * @param callback
 */
export function traverseTracksAndViews(
    spec: GoslingSpec | View | PartialTrack,
    callback: (tv: CommonViewDef | CommonTrackDef) => void
) {
    if ('tracks' in spec) {
        spec.tracks.forEach(t => {
            callback(t);
            traverseTracksAndViews(t, callback);
        });
    } else if ('views' in spec) {
        spec.views.forEach(v => {
            callback(v);
            traverseTracksAndViews(v, callback);
        });
    }
}

/**
 * Traverse individual view arrangements and call the callback function to read and/or update the arrangement information.
 * @param spec
 * @param callback
 */
export function traverseViewArrangements(spec: GoslingSpec, callback: (tv: MultipleViews) => void) {
    if ('tracks' in spec) {
        // No need to do anything
    } else {
        callback(spec);
        spec.views.forEach(v => {
            traverseViewArrangements(v, callback);
        });
    }
}

/**
 * This convert the nested track definitions into a flat array.
 * @param spec
 */
export function convertToFlatTracks(spec: SingleView): Track[] {
    if (IsFlatTracks(spec)) {
        // This is already `FlatTracks`, so just override the view definition
        const base = { ...spec, tracks: undefined, id: undefined };
        return spec.tracks
            .filter(track => !track._invalidTrack)
            .map(track => Object.assign(JSON.parse(JSON.stringify(base)), track) as SingleTrack);
    }

    const newTracks: Track[] = [];
    if (IsStackedTracks(spec)) {
        spec.tracks
            .filter(track => !track._invalidTrack)
            .map(track => {
                if ('alignment' in track) {
                    // This is OverlaidTracks
                    newTracks.push({
                        ...track,
                        _overlay: [...track.tracks],
                        tracks: undefined,
                        alignment: undefined
                    } as Track);
                } else {
                    // Override track definitions from views
                    const base = { ...spec, tracks: undefined, id: undefined };
                    const newSpec = Object.assign(JSON.parse(JSON.stringify(base)), track) as SingleTrack;
                    newTracks.push(newSpec);
                }
            });
    } else {
        const overlays = [...spec.tracks.filter(track => !track._invalidTrack)];
        let newTrack = {
            ...spec,
            tracks: undefined,
            alignment: undefined
        } as any;
        if (overlays.length === 1) {
            // If there is only a single overlay, we just merge it with the track.
            newTrack = { ...newTrack, ...overlays[0] };
        } else {
            newTrack._overlay = overlays;
        }
        newTracks.push(newTrack as Track);
    }

    return JSON.parse(JSON.stringify(newTracks));
}

/**
 * Traverse views and tracks to use parents's properties if missing.
 * @param spec
 * @param callback
 */
export function traverseToFixSpecDownstream(spec: GoslingSpec | SingleView, parentDef?: CommonViewDef | MultipleViews) {
    // TODO: Instead of overriding props individually, use Object.assign()
    if (parentDef) {
        // For assembly and layout, we use the ones defiend by the parents if missing
        if (spec.assembly === undefined) spec.assembly = parentDef.assembly;
        if (spec.layout === undefined) spec.layout = parentDef.layout;
        if (spec.orientation === undefined) spec.orientation = parentDef.orientation;
        if (spec.static === undefined) spec.static = parentDef.static !== undefined ? parentDef.static : false;
        if (spec.zoomLimits === undefined) spec.zoomLimits = parentDef.zoomLimits;
        if (spec.xDomain === undefined) spec.xDomain = parentDef.xDomain;
        if (spec.yDomain === undefined) spec.yDomain = parentDef.yDomain;
        if (spec.linkingId === undefined) spec.linkingId = parentDef.linkingId;
        if (spec.centerRadius === undefined) spec.centerRadius = parentDef.centerRadius;
        if (spec.spacing === undefined && !('tracks' in spec)) spec.spacing = parentDef.spacing;
        if (spec.xOffset === undefined) spec.xOffset = parentDef.xOffset;
        if (spec.yOffset === undefined) spec.yOffset = parentDef.yOffset;
        if ('views' in spec && 'arrangement' in parentDef && spec.arrangement === undefined)
            spec.arrangement = parentDef.arrangement;
        spec.style = getStyleOverridden(parentDef.style, spec.style); // override styles deeply
    } else {
        // This means we are at the rool level, so assign default values if missing
        if (spec.assembly === undefined) spec.assembly = 'hg38';
        if (spec.layout === undefined) spec.layout = 'linear';
        if (spec.orientation === undefined) spec.orientation = 'horizontal';
        if (spec.static === undefined) spec.static = false;
        if (spec.zoomLimits === undefined) spec.zoomLimits = [1, null];
        if (spec.centerRadius === undefined) spec.centerRadius = DEFAULT_INNER_RADIUS_PROP;
        if (spec.spacing === undefined) spec.spacing = DEFAULT_VIEW_SPACING;
        if ('views' in spec && spec.arrangement === undefined) spec.arrangement = 'vertical';
        if (spec.xOffset === undefined) spec.xOffset = 0;
        if (spec.yOffset === undefined) spec.yOffset = 0;
        // Nothing to do when `xDomain` not suggested
        // Nothing to do when `xLinkID` not suggested
    }

    // ID should be assigned to each view and track for an API usage
    if (!spec.id) {
        spec.id = uuid();
    }

    if ('tracks' in spec) {
        let tracks: Track[] = convertToFlatTracks(spec);
        // !!! Be aware that this should be taken before fixing `overlayOnPreviousTrack` options.
        /**
         * Spread superposed tracks if they are assigned to different data spec.
         * This process is necessary since we are passing over each track to HiGlass, and if a track contain multiple datastes, HiGlass cannot handle that.
         */
        tracks = spreadTracksByData(tracks);

        tracks.forEach((track, i, array) => {
            // ID should be assigned to each view and track for an API usage
            if (!track.id) {
                track.id = uuid();
            }

            // If size not defined, set default ones
            if (!track.width) {
                track.width = Is2DTrack(track) ? DEFAULT_TRACK_SIZE_2D : DEFAULT_TRACK_WIDTH_LINEAR;
            }
            if (!track.height) {
                track.height = Is2DTrack(track) ? DEFAULT_TRACK_SIZE_2D : DEFAULT_TRACK_HEIGHT_LINEAR;
            }

            /*
             * Properties that shouldn't be suggested
             */
            if (track.layout) track.layout = undefined;
            if (track.zoomLimits) track.zoomLimits = undefined;
            /**
             * Override options received from the parent
             */
            if (!track.assembly) track.assembly = spec.assembly;
            if (!track.layout) track.layout = spec.layout;
            if (!track.orientation) track.orientation = spec.orientation;
            if (track.static === undefined) track.static = spec.static !== undefined ? spec.static : false;
            if (!track.zoomLimits) track.zoomLimits = spec.zoomLimits;

<<<<<<< HEAD
            // Convert a 3D-specific spec into a generalized spec (i.e., moving 3D model data to the `join` transform)
            if (track.layout && typeof track.layout === 'object' && track.layout.type === 'spatial') {
                if (!('template' in track)) {
                    //~ exclude TemplateTrack
                    propagateSpatialLayoutInfo(track);
                }
            }

            /**
             * Dummy track can't have a circular layout
             */
            if (track.layout == 'circular' && IsDummyTrack(track)) {
                track._invalidTrack = true;
                return;
            }

=======
>>>>>>> 459b9e97
            // Override styles
            track.style = getStyleOverridden(spec.style, track.style);
            if (IsOverlaidTrack(track)) {
                // Remove the dummy tracks from an overlay track
                track._overlay = track._overlay.filter(overlayTrack => {
                    return !('type' in overlayTrack && overlayTrack.type == 'dummy-track');
                });
                // Reuse styles defined by parents
                track._overlay.forEach(o => {
                    o.style = getStyleOverridden(track.style, o.style);
                });
            }

            /**
             * Orientation is only supported in 1D linear layouts
             */
            if ((track.layout === 'circular' || Is2DTrack(track)) && track.orientation === 'vertical') {
                track.orientation = 'horizontal';
            }

            /**
             * A track with 2D genomic coordinates is forced to use a linear layout
             */
            if (Is2DTrack(track)) {
                // TODO: Add a test for this.
                track.layout = 'linear';

                /**
                 * Add y-axis domain
                 */
                if ((IsSingleTrack(track) || IsOverlaidTrack(track)) && IsChannelDeep(track.y) && !track.y.domain) {
                    track.y.domain = spec.yDomain;
                } else if (IsOverlaidTrack(track)) {
                    track._overlay.forEach(o => {
                        if (IsChannelDeep(o.y) && !o.y.domain) {
                            o.y.domain = spec.yDomain;
                        }
                    });
                }
            }

            /**
             * Add x-axis domain
             */
            if ((IsSingleTrack(track) || IsOverlaidTrack(track)) && IsChannelDeep(track.x) && !track.x.domain) {
                track.x.domain = spec.xDomain;
            } else if (IsOverlaidTrack(track)) {
                track._overlay.forEach(o => {
                    if (IsChannelDeep(o.x) && !o.x.domain) {
                        o.x.domain = spec.xDomain;
                    }
                });
            }

            /**
             * Link tracks in a single view
             */
            if ((IsSingleTrack(track) || IsOverlaidTrack(track)) && IsChannelDeep(track.x) && !track.x.linkingId) {
                track.x.linkingId = spec.linkingId;
            } else if (IsOverlaidTrack(track)) {
                let isAdded = false;
                track._overlay.forEach(o => {
                    if (isAdded) return; // We want to add only once

                    if (IsChannelDeep(o.x) && !o.x.linkingId) {
                        // TODO: Is this safe?
                        o.x.linkingId = spec.linkingId;
                        isAdded = true;
                    }
                });
            }

            if (i === 0) {
                // There is no track to overlay on
                track.overlayOnPreviousTrack = false;
            }

            // This means this track is positioned on the top of a view
            if (
                (i === 0 && !IsDummyTrack(track)) ||
                (i !== 0 &&
                    tracks.slice(0, i).filter(d => !d.overlayOnPreviousTrack).length === 1 &&
                    track.overlayOnPreviousTrack === true)
            ) {
                /**
                 * Add axis to the first track, i.e., the track on the top, if undefined
                 */
                if ((IsSingleTrack(track) || IsOverlaidTrack(track)) && IsChannelDeep(track.x) && !track.x.axis) {
                    if (track.orientation === 'vertical') {
                        track.x.axis = 'left';
                    } else {
                        track.x.axis = 'top';
                    }
                } else if (IsOverlaidTrack(track)) {
                    // let isNone = false; // If there is at least one 'none' axis, should not render axis.
                    track._overlay.forEach(o => {
                        if (IsChannelDeep(o.x) && !o.x.axis) {
                            if (track.orientation === 'vertical') {
                                o.x.axis = 'left';
                            } else {
                                o.x.axis = 'top';
                            }
                        }
                        //  else if (IsChannelDeep(o.x) && o.x.axis === 'none') {
                        //     isNone = true;
                        // }
                    });
                }
            } else if (i === 0 && IsDummyTrack(track)) {
                const nextNonDummyTrack = array.slice(i).find(d => !IsDummyTrack(d));
                if (nextNonDummyTrack && 'x' in nextNonDummyTrack) {
                    track.x = { ...nextNonDummyTrack.x, axis: 'top' };
                }
            }

            /*
             * Change axis positions considering the orientation.
             */
            if (
                (IsSingleTrack(track) || IsOverlaidTrack(track)) &&
                IsChannelDeep(track.x) &&
                track.x.axis &&
                track.x.axis !== 'none'
            ) {
                if (track.orientation === 'vertical') {
                    if (track.x.axis === 'top') {
                        track.x.axis = 'left';
                    } else if (track.x.axis === 'bottom') {
                        track.x.axis = 'right';
                    }
                } else {
                    if (track.x.axis === 'left') {
                        track.x.axis = 'top';
                    } else if (track.x.axis === 'right') {
                        track.x.axis = 'bottom';
                    }
                }
            } else if (IsOverlaidTrack(track)) {
                // let isNone = false; // If there is at least one 'none' axis, should not render axis.
                track._overlay.forEach(o => {
                    if (IsChannelDeep(o.x) && o.x.axis && o.x.axis !== 'none') {
                        if (track.orientation === 'vertical') {
                            if (o.x.axis === 'top') {
                                o.x.axis = 'left';
                            } else if (o.x.axis === 'bottom') {
                                o.x.axis = 'right';
                            }
                        } else {
                            if (o.x.axis === 'left') {
                                o.x.axis = 'top';
                            } else if (o.x.axis === 'right') {
                                o.x.axis = 'bottom';
                            }
                        }
                    }
                    //  else if (IsChannelDeep(o.x) && o.x.axis === 'none') {
                    //     isNone = true;
                    // }
                });
            }

            /*
             * Flip y scale if the last track uses `link` marks
             */
            if (
                // first track can never flipped by default
                i !== 0 &&
                // [0, ..., i] tracks should not overlaid as a single track
                ((i === array.length - 1 && array.slice(0, i + 1).filter(d => d.overlayOnPreviousTrack).length < i) ||
                    // Are the rest of the tracks overlaid as a single track?
                    (i !== array.length - 1 &&
                        array.slice(i + 1).filter(d => d.overlayOnPreviousTrack).length === array.length - i - 1 &&
                        array.slice(0, i + 1).filter(d => d.overlayOnPreviousTrack).length < i))
            ) {
                if (IsSingleTrack(track) && track.mark === 'withinLink' && track.flipY === undefined) {
                    track.flipY = true;
                } else if (IsOverlaidTrack(track)) {
                    if (track.mark === 'withinLink' && track.flipY === undefined) {
                        track.flipY = true;
                    }
                    track._overlay.forEach(o => {
                        if (o.mark === 'withinLink' && o.flipY === undefined) {
                            o.flipY = true;
                        }
                    });
                }
            }

            if (track.overlayOnPreviousTrack && array[i - 1]) {
                // Use the same size as the previous one
                track.width = array[i - 1].width;
                track.height = array[i - 1].height;

                track.layout = array[i - 1].layout;
                track.assembly = array[i - 1].assembly;
            }
        });
        // Filter out any invalid tracks
        tracks = tracks.filter(track => !track._invalidTrack);

        spec.tracks = tracks;
    } else {
        // we did not reach track definition, so continue traversing
        spec.views.forEach(v => {
            traverseToFixSpecDownstream(v, spec as CommonViewDef);
        });
    }
}<|MERGE_RESOLUTION|>--- conflicted
+++ resolved
@@ -221,7 +221,6 @@
             if (track.static === undefined) track.static = spec.static !== undefined ? spec.static : false;
             if (!track.zoomLimits) track.zoomLimits = spec.zoomLimits;
 
-<<<<<<< HEAD
             // Convert a 3D-specific spec into a generalized spec (i.e., moving 3D model data to the `join` transform)
             if (track.layout && typeof track.layout === 'object' && track.layout.type === 'spatial') {
                 if (!('template' in track)) {
@@ -230,16 +229,6 @@
                 }
             }
 
-            /**
-             * Dummy track can't have a circular layout
-             */
-            if (track.layout == 'circular' && IsDummyTrack(track)) {
-                track._invalidTrack = true;
-                return;
-            }
-
-=======
->>>>>>> 459b9e97
             // Override styles
             track.style = getStyleOverridden(spec.style, track.style);
             if (IsOverlaidTrack(track)) {
