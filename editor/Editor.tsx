--- conflicted
+++ resolved
@@ -334,11 +334,9 @@
             // gosRef.current.api.subscribe('trackClick', (type, eventData) => {
             //     console.warn(type, eventData.id, eventData.spec, eventData.shape);
             // });
-<<<<<<< HEAD
             // Location API
             // gosRef.current.api.subscribe('location', (type, eventData) => {
             //     console.warn(type, eventData.id, eventData.genomicRange);
-=======
             // New Track
             // gosRef.current.api.subscribe('onNewTrack', (type, eventData) => {
             //     console.warn(type, eventData);
@@ -346,7 +344,6 @@
             // New View
             // gosRef.current.api.subscribe('onNewView', (type, eventData) => {
             //     console.warn(type, eventData);
->>>>>>> a98ee693
             // });
         }
         return () => {
