import type { GoslingSpec } from 'gosling.js';
import { EX_SPEC_LAYOUT_AND_ARRANGEMENT_1, EX_SPEC_LAYOUT_AND_ARRANGEMENT_2 } from './layout-and-arrangement';
import { EX_SPEC_VISUAL_ENCODING, EX_SPEC_VISUAL_ENCODING_CIRCULAR } from './visual-encoding';
import { EX_SPEC_CANCER_VARIANT_PROTOTYPE } from './cancer-variant';
import { EX_SPEC_MATRIX_HFFC6 } from './matrix-hffc6';
import { EX_SPEC_LINKING } from './visual-linking';
import { EX_SPEC_BASIC_SEMANTIC_ZOOM } from './basic-semantic-zoom';
import { EX_SPEC_MARK_DISPLACEMENT } from './mark-displacement';
import { EX_SPEC_CIRCULAR_OVERVIEW_LINEAR_DETAIL } from './circular-overview-linear-detail-views';
import { EX_SPEC_SARS_COV_2 } from './sars-cov-2';
import { EX_SPEC_CIRCOS, EX_SPEC_CIRCOS_BETWEEN_LINK, EX_SPEC_CIRCULR_RANGE } from './circos';
import { EX_SPEC_GREMLIN } from './gremlin';
import { EX_SPEC_GENE_ANNOTATION } from './gene-annotation';
import { EX_SPEC_CLINVAR_LOLLIPOP, EX_SPEC_SEQUENCE_TRACK } from './semantic-zoom';
import { EX_SPEC_GIVE } from './give';
import { EX_SPEC_CORCES_ET_AL } from './corces';
import { EX_SPEC_SASHIMI } from './sashimi';
import { EX_SPEC_CYTOBANDS } from './ideograms';
import { EX_SPEC_PILEUP } from './pileup';
import { EX_SPEC_BAND } from './vertical-band';
import { EX_SPEC_TEMPLATE } from './track-template';
import { EX_SPEC_DEBUG } from './debug';

import * as docExamples from './doc-examples';

export const examples: {
    readonly [id: string]: {
        name: string;
        spec: GoslingSpec | string;
        description?: string;
        underDevelopment?: boolean;
        hidden?: boolean;
        forceShow?: boolean;
    };
} = {
    DEBUG: {
        name: 'DEBUG',
        spec: EX_SPEC_DEBUG,
        hidden: true
    },
    VISUAL_ENCODING: {
        name: 'Basic Example: Visual Encoding',
        spec: EX_SPEC_VISUAL_ENCODING
    },
    VISUAL_ENCODING_CIRCULAR: {
        name: 'Basic Example: Circular Visual Encoding',
        spec: EX_SPEC_VISUAL_ENCODING_CIRCULAR
    },
    BAND: {
        name: 'Basic Example: Band Connection',
        spec: EX_SPEC_BAND
    },
    LINKING: {
        name: 'Basic Example: Visual Linking',
        spec: EX_SPEC_LINKING
    },
    LAYOUT_AND_ARRANGEMENT_1: {
        name: 'Basic Example: Layouts and Arrangements',
        spec: EX_SPEC_LAYOUT_AND_ARRANGEMENT_1,
        hidden: true
    },
    LAYOUT_AND_ARRANGEMENT_2: {
        name: 'Layouts and Arrangements 2',
        spec: EX_SPEC_LAYOUT_AND_ARRANGEMENT_2,
        hidden: true
    },
    BASIC_SEMANTIC_ZOOM: {
        name: 'Basic Example: Basic Idea of Semantic Zoom',
        spec: EX_SPEC_BASIC_SEMANTIC_ZOOM,
        hidden: true
    },
    MARK_DISPLACEMENT: {
        name: 'Basic Example: Mark Displacement',
        spec: EX_SPEC_MARK_DISPLACEMENT
    },
    CIRCULAR_OVERVIEW_LINEAR_DETAIL: {
        name: 'Basic Example: Circular Overview + Linear Detail Views',
        spec: EX_SPEC_CIRCULAR_OVERVIEW_LINEAR_DETAIL
    },
    SEQUENCE: {
        name: 'Multi-Scale Sequence Track',
        spec: EX_SPEC_SEQUENCE_TRACK
    },
    SEMANTIC_ZOOM: {
        name: 'Multi-Scale Clinvar Lollipop Plot',
        spec: EX_SPEC_CLINVAR_LOLLIPOP
    },
    CYTOBANDS: {
        name: 'Ideograms',
        spec: EX_SPEC_CYTOBANDS
    },
    GENE_ANNOTATION: {
        name: 'Custom Gene Annotation',
        spec: EX_SPEC_GENE_ANNOTATION
    },
    MATRIX_HFFC6: {
        name: 'Comparative Matrices (Micro-C vs. Hi-C)',
        spec: EX_SPEC_MATRIX_HFFC6
    },
    CIRCOS: {
        name: 'Circos',
        spec: EX_SPEC_CIRCOS
    },
    'Circular Range': {
        name: 'Circular Range (Inspired By Weather Radials)',
        spec: EX_SPEC_CIRCULR_RANGE,
        hidden: true
    },
    SARS_COV_2: {
        name: 'SARS-CoV-2',
        spec: EX_SPEC_SARS_COV_2
    },
    CORCES_ET_AL: {
        name: 'Corces et al. 2020',
        spec: EX_SPEC_CORCES_ET_AL
    },
<<<<<<< HEAD
    CIRCULAR_BETWEEN_BANDS: {
=======
    {
        name: 'Sashimi Plot',
        id: 'SASHIMI PLOT',
        spec: EX_SPEC_SASHIMI,
        underDevelopment: true
    },
    {
>>>>>>> a6ef69eb
        name: 'Circular Between Bands',
        spec: EX_SPEC_CIRCOS_BETWEEN_LINK,
        underDevelopment: true
    },
    GREMLIN: {
        name: "Gremlin (O'Brien et al. 2010)",
        spec: EX_SPEC_GREMLIN,
        underDevelopment: true
    },
    GIVE: {
        name: 'GIVE (Cao et al. 2018)',
        spec: EX_SPEC_GIVE,
        underDevelopment: true
    },
    CANCER_VARIANT: {
        name: 'Breast Cancer Variant (Staaf et al. 2019)',
<<<<<<< HEAD
        spec: EX_SPEC_CANCER_VARIANT_PROTOTYPE,
        underDevelopment: true
=======
        id: 'CANCER_VARIANT',
        spec: EX_SPEC_CANCER_VARIANT_PROTOTYPE
>>>>>>> a6ef69eb
    },
    BAM_PILEUP: {
        name: 'BAM file pileup tracks',
<<<<<<< HEAD
        spec: EX_SPEC_PILEUP,
        underDevelopment: true
=======
        id: 'BAM_PILEUP',
        spec: EX_SPEC_PILEUP
>>>>>>> a6ef69eb
    },
    TEMPLATE: {
        name: 'Track Template',
        spec: EX_SPEC_TEMPLATE,
        underDevelopment: true
    },
    // ...DOC_EXAMPLES
    doc_area: {
        name: 'Basic Example: Area Mark',
        spec: docExamples.AREA,
        hidden: true
    },
    doc_bar: {
        name: 'Basic Example: Bar Mark',
        spec: docExamples.BAR,
        hidden: true
    },
    doc_brush: {
        name: 'Basic Example: Brush Mark',
        spec: docExamples.BRUSH,
        hidden: true
    },
    doc_line: {
        name: 'Basic Example: Line Mark',
        spec: docExamples.LINE,
        hidden: true
    },
    doc_link: {
        name: 'Basic Example: Link Mark',
        spec: docExamples.LINK,
        hidden: true
    },
    doc_linking_tracks: {
        name: 'Basic Example: Linking Tracks',
        spec: docExamples.LINKING_TRACKS,
        hidden: true
    },
    doc_point: {
        name: 'Basic Example: Point Mark',
        spec: docExamples.POINT,
        hidden: true
    },
    doc_rect: {
        name: 'Basic Example: React Mark',
        spec: docExamples.RECT,
        hidden: true
    },
    doc_text: {
        name: 'Basic Example: Text Mark',
        spec: docExamples.TEXT,
        hidden: true
    },
    doc_triangle: {
        name: 'Basic Example: Triangle Mark',
        spec: docExamples.TRIANGLE,
        hidden: true
    },
    doc_overlay_bar_point: {
        name: 'Overlay Tracks: Bar + Point',
        spec: docExamples.OVERLAY_TRACKS_BAR_POINT,
        hidden: true
    },
    doc_overlay_rect_text: {
        name: 'Overlay Tracks: Rect + Text',
        spec: docExamples.OVERLAY_TRACKS_RECT_TEXT,
        hidden: true
    },
    doc_overlay_line_point: {
        name: 'Overlay Tracks: Line + Point',
        spec: docExamples.OVERLAY_TRACKS_LINE_POINT,
        hidden: true
    },
    doc_semantic_zoom_sequence: {
        name: 'Semantic Zoom: A Sequence Example',
        spec: docExamples.SEMANTIC_ZOOM_SEQUENCE,
        hidden: true
    },
    doc_semantic_zoom_cyto: {
        name: 'Semantic Zoom: Cyto',
        spec: docExamples.SEMANTIC_ZOOM_CYTO,
        hidden: true
    }
};<|MERGE_RESOLUTION|>--- conflicted
+++ resolved
@@ -114,17 +114,12 @@
         name: 'Corces et al. 2020',
         spec: EX_SPEC_CORCES_ET_AL
     },
-<<<<<<< HEAD
+    SASHIMI_PLOT: {
+        name: 'Sashimi Plot',
+        spec: EX_SPEC_SASHIMI,
+        underDevelopment: true
+    },
     CIRCULAR_BETWEEN_BANDS: {
-=======
-    {
-        name: 'Sashimi Plot',
-        id: 'SASHIMI PLOT',
-        spec: EX_SPEC_SASHIMI,
-        underDevelopment: true
-    },
-    {
->>>>>>> a6ef69eb
         name: 'Circular Between Bands',
         spec: EX_SPEC_CIRCOS_BETWEEN_LINK,
         underDevelopment: true
@@ -141,23 +136,11 @@
     },
     CANCER_VARIANT: {
         name: 'Breast Cancer Variant (Staaf et al. 2019)',
-<<<<<<< HEAD
         spec: EX_SPEC_CANCER_VARIANT_PROTOTYPE,
-        underDevelopment: true
-=======
-        id: 'CANCER_VARIANT',
-        spec: EX_SPEC_CANCER_VARIANT_PROTOTYPE
->>>>>>> a6ef69eb
     },
     BAM_PILEUP: {
         name: 'BAM file pileup tracks',
-<<<<<<< HEAD
         spec: EX_SPEC_PILEUP,
-        underDevelopment: true
-=======
-        id: 'BAM_PILEUP',
-        spec: EX_SPEC_PILEUP
->>>>>>> a6ef69eb
     },
     TEMPLATE: {
         name: 'Track Template',
