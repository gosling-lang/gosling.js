--- conflicted
+++ resolved
@@ -863,11 +863,10 @@
                             onClick={() => {
                                 if (stringifySpec(goslingSpec || '').length <= LIMIT_CLIPBOARD_LEN) {
                                     // copy the unique url to clipboard using `<input/>`
-<<<<<<< HEAD
                                     const crushedSpec = encodeURIComponent(
                                         JSONCrush.crush(stringifySpec(goslingSpec || ''))
                                     );
-                                    const url = `https://gosling.js.org/?full=${isHideCode}&spec=${crushedSpec}`;
+                                    const url = `${window.location.origin}${window.location.pathname}?full=${isHideCode}&spec=${crushedSpec}`;
 
                                     // fix execCommand("copy") is obsolete
                                     navigator.clipboard
@@ -880,16 +879,6 @@
                                             // eslint-disable-next-line no-alert
                                             e => alert(`something went wrong ${e}`)
                                         );
-=======
-                                    const crushedSpec = encodeURIComponent(JSONCrush.crush(code));
-                                    const url = `${window.location.origin}${window.location.pathname}?full=${isHideCode}&spec=${crushedSpec}`;
-                                    const element = document.getElementById('spec-url-exporter');
-                                    (element as any).type = 'text';
-                                    (element as any).value = url;
-                                    (element as any).select();
-                                    document.execCommand('copy');
-                                    (element as any).type = 'hidden';
->>>>>>> a2440f62
                                 }
                             }}
                         >
