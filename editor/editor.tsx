--- conflicted
+++ resolved
@@ -21,11 +21,8 @@
 import { ICONS, ICON_INFO } from './icon';
 import type { HiGlassSpec } from '@higlass.schema';
 import type { Datum } from '@gosling.schema';
-<<<<<<< HEAD
 import { transpile } from 'typescript';
-=======
 import { getHtmlTemplate } from './html-template';
->>>>>>> ddbd1e22
 // @ts-ignore
 import { Themes } from 'gosling-theme';
 
