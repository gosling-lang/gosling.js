--- conflicted
+++ resolved
@@ -49,10 +49,7 @@
     "dependencies": {
         "@gmod/bam": "^1.1.18",
         "@gmod/bbi": "^3.0.1",
-<<<<<<< HEAD
         "@gmod/bed": "^2.1.2",
-=======
->>>>>>> 701e461d
         "@gmod/tabix": "^1.5.6",
         "@gmod/vcf": "^5.0.10",
         "@types/bezier-js": "^4.1.0",
