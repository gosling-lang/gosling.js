--- conflicted
+++ resolved
@@ -428,11 +428,7 @@
           "description": "Determine the colors that should be bound to data value. Default properties are determined considering the field type."
         },
         "type": {
-<<<<<<< HEAD
           "description": "Specify the data type",
-=======
-          "description": "Data type",
->>>>>>> 3cd57a6a
           "enum": [
             "quantitative",
             "nominal"
@@ -1504,11 +1500,7 @@
           "description": "Ranges of visual channel values"
         },
         "type": {
-<<<<<<< HEAD
           "description": "Specify the data type",
-=======
-          "description": "Data type",
->>>>>>> 3cd57a6a
           "enum": [
             "quantitative",
             "nominal"
@@ -3158,7 +3150,7 @@
           "$ref": "#/definitions/AxisPosition",
           "description": "not supported"
         },
-        "xDomain": {
+        "xD": {
           "anyOf": [
             {
               "$ref": "#/definitions/DomainInterval"
@@ -3951,11 +3943,7 @@
         },
         "type": {
           "const": "nominal",
-<<<<<<< HEAD
           "description": "Specify the data type",
-=======
-          "description": "Data type",
->>>>>>> 3cd57a6a
           "type": "string"
         }
       },
@@ -4302,11 +4290,7 @@
           "description": "Ranges of visual channel values"
         },
         "type": {
-<<<<<<< HEAD
           "description": "Specify the data type",
-=======
-          "description": "Data type",
->>>>>>> 3cd57a6a
           "enum": [
             "quantitative",
             "nominal"
@@ -4775,11 +4759,7 @@
           "description": "Ranges of visual channel values"
         },
         "type": {
-<<<<<<< HEAD
           "description": "Specify the data type",
-=======
-          "description": "Data type",
->>>>>>> 3cd57a6a
           "enum": [
             "quantitative",
             "nominal"
@@ -4805,11 +4785,7 @@
           "description": "Ranges of visual channel values"
         },
         "type": {
-<<<<<<< HEAD
           "description": "Specify the data type",
-=======
-          "description": "Data type",
->>>>>>> 3cd57a6a
           "enum": [
             "quantitative",
             "nominal"
@@ -5113,11 +5089,7 @@
           "type": "array"
         },
         "type": {
-<<<<<<< HEAD
           "description": "Specify the data type",
-=======
-          "description": "Data type",
->>>>>>> 3cd57a6a
           "enum": [
             "quantitative",
             "nominal"
