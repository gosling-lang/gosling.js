--- conflicted
+++ resolved
@@ -599,7 +599,6 @@
         }
       ]
     },
-<<<<<<< HEAD
     "FlatTracks": {
       "additionalProperties": false,
       "properties": {
@@ -650,27 +649,6 @@
       ],
       "type": "object"
     },
-    "GLYPH_HIGLASS_PRESET_TYPE": {
-      "enum": [
-        "gene-annotation-higlass",
-        "gosling-track-higlass",
-        "point-higlass",
-        "line-higlass",
-        "1d-heatmap-higlass",
-        "bar-higlass"
-      ],
-      "type": "string"
-    },
-    "GLYPH_LOCAL_PRESET_TYPE": {
-      "enum": [
-        "gene-annotation-simple",
-        "gene-annotation",
-        "cytogenetic-band"
-      ],
-      "type": "string"
-    },
-=======
->>>>>>> 296bcbc8
     "GlyphElement": {
       "additionalProperties": false,
       "properties": {
