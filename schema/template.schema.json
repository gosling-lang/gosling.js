{
  "$ref": "#/definitions/TemplateTrackDef",
  "$schema": "http://json-schema.org/draft-07/schema#",
  "definitions": {
    "Assembly": {
      "enum": [
        "hg38",
        "hg19",
        "hg18",
        "hg17",
        "hg16",
        "mm10",
        "mm9",
        "unknown"
      ],
      "type": "string"
    },
    "AxisPosition": {
      "enum": [
        "none",
        "top",
        "bottom",
        "left",
        "right"
      ],
      "type": "string"
    },
    "ChannelWithBase": {
      "anyOf": [
        {
          "properties": {
            "base": {
              "type": "string"
            }
          },
          "type": "object"
        },
        {
          "additionalProperties": false,
          "properties": {
            "base": {
              "type": "string"
            },
            "value": {
              "description": "Assign a constant value for a visual channel.",
              "type": [
                "number",
                "string"
              ]
            }
          },
          "required": [
            "value"
          ],
          "type": "object"
        }
      ]
    },
    "Chromosome": {
      "enum": [
        "1",
        "2",
        "3",
        "4",
        "5",
        "6",
        "7",
        "8",
        "9",
        "10",
        "11",
        "12",
        "13",
        "14",
        "15",
        "16",
        "17",
        "18",
        "19",
        "20",
        "21",
        "22",
        "X",
        "Y",
        "M",
        "chr1",
        "chr2",
        "chr3",
        "chr4",
        "chr5",
        "chr6",
        "chr7",
        "chr8",
        "chr9",
        "chr10",
        "chr11",
        "chr12",
        "chr13",
        "chr14",
        "chr15",
        "chr16",
        "chr17",
        "chr18",
        "chr19",
        "chr20",
        "chr21",
        "chr22",
        "chrX",
        "chrY",
        "chrM"
      ],
      "type": "string"
    },
    "CustomChannelDef": {
      "additionalProperties": false,
      "description": "Definition of custom channels used in a track template.",
      "properties": {
        "name": {
          "type": "string"
        },
        "required": {
          "type": "boolean"
        },
        "type": {
          "anyOf": [
            {
              "$ref": "#/definitions/FieldType"
            },
            {
              "const": "value",
              "type": "string"
            }
          ]
        }
      },
      "required": [
        "name",
        "type"
      ],
      "type": "object"
    },
    "DataTransformWithBase": {
      "additionalProperties": false,
      "properties": {
        "base": {
          "$ref": "#/definitions/LogBase",
          "description": "If not specified, 10 is used."
        },
        "baseGenomicField": {
          "description": "Base genomic position when parsing relative position.",
          "type": "string"
        },
        "boundingBox": {
          "additionalProperties": false,
          "properties": {
            "endField": {
              "description": "The name of a quantitative field that represents the end position.",
              "type": "string"
            },
            "groupField": {
              "description": "The name of a nominal field to group rows by in prior to piling-up.",
              "type": "string"
            },
            "isPaddingBP": {
              "description": "Whether to consider `padding` as the bp length.",
              "type": "boolean"
            },
            "padding": {
              "description": "The padding around visual lements. Either px or bp",
              "type": "number"
            },
            "startField": {
              "description": "The name of a quantitative field that represents the start position.",
              "type": "string"
            }
          },
          "required": [
            "startField",
            "endField"
          ],
          "type": "object"
        },
        "endField": {
          "type": "string"
        },
        "field": {
          "description": "A filter is applied based on the values of the specified data field",
          "type": "string"
        },
        "fields": {
          "anyOf": [
            {
              "items": {
                "type": "string"
              },
              "type": "array"
            },
            {
              "items": {
                "additionalProperties": false,
                "properties": {
                  "chrField": {
                    "type": "string"
                  },
                  "field": {
                    "type": "string"
                  },
                  "newField": {
                    "type": "string"
                  },
                  "type": {
                    "$ref": "#/definitions/FieldType"
                  }
                },
                "required": [
                  "field",
                  "type",
                  "newField",
                  "chrField"
                ],
                "type": "object"
              },
              "type": "array"
            }
          ]
        },
        "firstBp": {
          "additionalProperties": false,
          "description": "Based on the BEDPE, infer SV types. SV types are specified as one of the following strings: DUP, TRA, DEL, t2tINV, h2hINV.",
          "properties": {
            "chrField": {
              "type": "string"
            },
            "posField": {
              "type": "string"
            },
            "strandField": {
              "type": "string"
            }
          },
          "required": [
            "chrField",
            "posField",
            "strandField"
          ],
          "type": "object"
        },
        "flag": {
          "additionalProperties": false,
          "properties": {
            "field": {
              "type": "string"
            },
            "value": {
              "type": [
                "number",
                "string"
              ]
            }
          },
          "required": [
            "field",
            "value"
          ],
          "type": "object"
        },
        "genomicField": {
          "description": "Relative genomic position to parse.",
          "type": "string"
        },
        "genomicLengthField": {
          "description": "Length of genomic interval.",
          "type": "string"
        },
        "groupField": {
          "description": "The name of a nominal field to group rows by in prior to piling-up",
          "type": "string"
        },
        "inRange": {
          "description": "Check whether the value is in a number range.",
          "items": {
            "type": "number"
          },
          "type": "array"
        },
        "include": {
          "description": "Check whether the value includes a substring.",
          "type": "string"
        },
        "maxRows": {
          "description": "Specify maximum rows to be generated (default has no limit).",
          "type": "number"
        },
        "method": {
          "$ref": "#/definitions/DisplacementType",
          "description": "A string that specifies the type of displacement."
        },
        "newField": {
          "type": "string"
        },
        "not": {
          "description": "when `{\"not\": true}`, apply a NOT logical operation to the filter.\n\n__Default:__ `false`",
          "type": "boolean"
        },
        "oneOf": {
          "anyOf": [
            {
              "items": {
                "type": "string"
              },
              "type": "array"
            },
            {
              "items": {
                "type": "number"
              },
              "type": "array"
            }
          ],
          "description": "Check whether the value is an element in the provided list."
        },
        "replace": {
          "items": {
            "additionalProperties": false,
            "properties": {
              "from": {
                "type": "string"
              },
              "to": {
                "type": "string"
              }
            },
            "required": [
              "from",
              "to"
            ],
            "type": "object"
          },
          "type": "array"
        },
        "secondBp": {
          "additionalProperties": false,
          "description": "Based on the BEDPE, infer SV types. SV types are specified as one of the following strings: DUP, TRA, DEL, t2tINV, h2hINV.",
          "properties": {
            "chrField": {
              "type": "string"
            },
            "posField": {
              "type": "string"
            },
            "strandField": {
              "type": "string"
            }
          },
          "required": [
            "chrField",
            "posField",
            "strandField"
          ],
          "type": "object"
        },
        "separator": {
          "type": "string"
        },
        "startField": {
          "type": "string"
        },
        "type": {
          "enum": [
            "filter",
            "concat",
            "replace",
            "log",
            "displace",
            "exonSplit",
            "genomicLength",
            "svType",
            "coverage",
            "subjson"
          ],
          "type": "string"
        }
      },
      "type": "object"
    },
    "Displacement": {
      "additionalProperties": false,
      "properties": {
        "padding": {
          "type": "number"
        },
        "type": {
          "$ref": "#/definitions/DisplacementType"
        }
      },
      "required": [
        "type"
      ],
      "type": "object"
    },
    "DisplacementType": {
      "enum": [
        "pile",
        "spread"
      ],
      "type": "string"
    },
    "DomainChr": {
      "additionalProperties": false,
      "properties": {
        "chromosome": {
          "$ref": "#/definitions/Chromosome"
        }
      },
      "required": [
        "chromosome"
      ],
      "type": "object"
    },
    "DomainChrInterval": {
      "additionalProperties": false,
      "properties": {
        "chromosome": {
          "$ref": "#/definitions/Chromosome",
          "description": "If specified, only showing a certain interval in a chromosome."
        },
        "interval": {
          "items": [
            {
              "type": "number"
            },
            {
              "type": "number"
            }
          ],
          "maxItems": 2,
          "minItems": 2,
          "type": "array"
        }
      },
      "required": [
        "chromosome",
        "interval"
      ],
      "type": "object"
    },
    "DomainInterval": {
      "additionalProperties": false,
      "properties": {
        "interval": {
          "description": "Show a certain interval within entire chromosome",
          "items": [
            {
              "type": "number"
            },
            {
              "type": "number"
            }
          ],
          "maxItems": 2,
          "minItems": 2,
          "type": "array"
        }
      },
      "required": [
        "interval"
      ],
      "type": "object"
    },
    "EventStyle": {
      "additionalProperties": false,
      "description": "The styles defined here will be applied to the target marks of mouse events, such as a point mark after the user clicks on it.",
      "properties": {
        "arrange": {
          "description": "Show event effects behind or in front of marks.",
          "enum": [
            "behind",
            "front"
          ],
          "type": "string"
        },
        "color": {
          "description": "color of the marks when mouse events are triggered",
          "type": "string"
        },
        "opacity": {
          "description": "opacity of the marks when mouse events are triggered",
          "type": "number"
        },
        "stroke": {
          "description": "stroke color of the marks when mouse events are triggered",
          "type": "string"
        },
        "strokeOpacity": {
          "type": "number"
        },
        "strokeWidth": {
          "description": "stroke width of the marks when mouse events are triggered",
          "type": "number"
        }
      },
      "type": "object"
    },
    "FieldType": {
      "enum": [
        "genomic",
        "nominal",
        "quantitative"
      ],
      "type": "string"
    },
    "LogBase": {
      "anyOf": [
        {
          "type": "number"
        },
        {
          "const": "e",
          "type": "string"
        }
      ]
    },
    "LogicalOperation": {
      "enum": [
        "less-than",
        "lt",
        "LT",
        "greater-than",
        "gt",
        "GT",
        "less-than-or-equal-to",
        "ltet",
        "LTET",
        "greater-than-or-equal-to",
        "gtet",
        "GTET"
      ],
      "type": "string"
    },
    "Mark": {
      "enum": [
        "point",
        "line",
        "area",
        "bar",
        "rect",
        "text",
        "withinLink",
        "betweenLink",
        "rule",
        "triangleLeft",
        "triangleRight",
        "triangleBottom",
        "brush",
        "header"
      ],
      "type": "string"
    },
    "Orientation": {
      "enum": [
        "horizontal",
        "vertical"
      ],
      "type": "string"
    },
    "SizeVisibilityCondition": {
      "additionalProperties": false,
      "properties": {
        "conditionPadding": {
          "description": "Specify the buffer size (in pixel) of width or height when calculating the visibility.\n\n__Default__: `0`",
          "type": "number"
        },
        "measure": {
          "description": "Specify which aspect of the `target` will be compared to the `threshold`.",
          "enum": [
            "width",
            "height"
          ],
          "type": "string"
        },
        "operation": {
          "$ref": "#/definitions/LogicalOperation",
          "description": "A string that specifies the logical operation to conduct between `threshold` and the `measure` of `target`. Support\n\n- greater than : \"greater-than\", \"gt\", \"GT\"\n\n- less than : \"less-than\", \"lt\", \"LT\"\n\n- greater than or equal to : \"greater-than-or-equal-to\", \"gtet\", \"GTET\"\n\n- less than or equal to : \"less-than-or-equal-to\", \"ltet\", \"LTET\""
        },
        "target": {
          "description": "Target specifies the object that you want to compare with the threshold.",
          "enum": [
            "track",
            "mark"
          ],
          "type": "string"
        },
        "threshold": {
          "anyOf": [
            {
              "type": "number"
            },
            {
              "const": "|xe-x|",
              "type": "string"
            }
          ],
          "description": "Specify the threshold as one of:\n\n- A number representing a fixed threshold in the unit of pixels;\n\n- `\"|xe-x|\"`, using the distance between `xe` and `x` as threshold"
        },
        "transitionPadding": {
          "description": "Specify the buffer size (in pixel) of width or height for smooth transition.\n\n__Default__: `0`",
          "type": "number"
        }
      },
      "required": [
        "measure",
        "operation",
        "target",
        "threshold"
      ],
      "type": "object"
    },
    "Style": {
      "additionalProperties": false,
      "properties": {
        "align": {
          "description": "Specify the alignment of marks. This property is currently only supported for `triangle` marks.",
          "enum": [
            "left",
            "right"
          ],
          "type": "string"
        },
        "background": {
          "type": "string"
        },
        "backgroundOpacity": {
          "type": "number"
        },
        "brush": {
          "additionalProperties": false,
          "description": "Customize the style of the brush mark in the `rangeSelect` mouse event.",
          "properties": {
            "color": {
              "description": "color of the marks when mouse events are triggered",
              "type": "string"
            },
            "opacity": {
              "description": "opacity of the marks when mouse events are triggered",
              "type": "number"
            },
            "stroke": {
              "description": "stroke color of the marks when mouse events are triggered",
              "type": "string"
            },
            "strokeOpacity": {
              "type": "number"
            },
            "strokeWidth": {
              "description": "stroke width of the marks when mouse events are triggered",
              "type": "number"
            }
          },
          "type": "object"
        },
        "curve": {
          "description": "Specify the curve of `rule` marks.",
          "enum": [
            "top",
            "bottom",
            "left",
            "right"
          ],
          "type": "string"
        },
        "dashed": {
          "description": "Specify the pattern of dashes and gaps for `rule` marks.",
          "items": [
            {
              "type": "number"
            },
            {
              "type": "number"
            }
          ],
          "maxItems": 2,
          "minItems": 2,
          "type": "array"
        },
        "dx": {
          "description": "Offset the position of marks in x direction. This property is currently only supported for `text` marks",
          "type": "number"
        },
        "dy": {
          "description": "Offset the position of marks in y direction. This property is currently only supported for `text` marks.",
          "type": "number"
        },
        "enableSmoothPath": {
          "description": "Whether to enable smooth paths when drawing curves.\n\n__Default__: `false`",
          "type": "boolean"
        },
        "inlineLegend": {
          "description": "Specify whether to show legend in a single horizontal line?",
          "type": "boolean"
        },
        "legendTitle": {
          "description": "If defined, show legend title on the top or left",
          "type": "string"
        },
        "linePattern": {
          "additionalProperties": false,
          "description": "Specify the pattern of dashes and gaps for `rule` marks.",
          "properties": {
            "size": {
              "type": "number"
            },
            "type": {
              "enum": [
                "triangleLeft",
                "triangleRight"
              ],
              "type": "string"
            }
          },
          "required": [
            "type",
            "size"
          ],
          "type": "object"
        },
        "linkConnectionType": {
          "description": "Specify the connetion type of `betweenLink` marks.\n\n__Default__: `\"corner\"`",
          "enum": [
            "straight",
            "curve",
            "corner"
          ],
          "type": "string"
        },
        "linkMinHeight": {
          "description": "The minimum height of `withinLink` and `betweenLink` marks. Unit is a percentagle. __Default__: `0.5`",
          "type": "number"
        },
        "linkStyle": {
          "description": "The style of `withinLink` and `betweenLink` marks. __Default__: `'circular'` `'elliptical'` will be used as a default option.",
          "enum": [
            "elliptical",
            "circular",
            "straight",
            "experimentalEdgeBundling"
          ],
          "type": "string"
        },
        "matrixExtent": {
          "description": "Determine to show only one side of the diagonal in a HiGlass matrix. __Default__: `\"full\"`",
          "enum": [
            "full",
            "upper-right",
            "lower-left"
          ],
          "type": "string"
        },
        "mouseOver": {
          "$ref": "#/definitions/EventStyle",
          "description": "Customize visual effects of `mouseOver` events on marks."
        },
        "outline": {
          "type": "string"
        },
        "outlineWidth": {
          "type": "number"
        },
        "select": {
          "$ref": "#/definitions/EventStyle",
          "description": "Customize visual effects of `rangeSelect` events on marks ."
        },
        "textAnchor": {
          "description": "Specify the alignment of `text` marks to a given point.",
          "enum": [
            "start",
            "middle",
            "end"
          ],
          "type": "string"
        },
        "textFontSize": {
          "description": "Specify the font size of `text` marks. Can also be specified using the `size` channel option of `text` marks.",
          "type": "number"
        },
        "textFontWeight": {
          "description": "Specify the font weight of `text` marks.",
          "enum": [
            "bold",
            "normal"
          ],
          "type": "string"
        },
        "textStroke": {
          "description": "Specify the stroke of `text` marks. Can also be specified using the `stroke` channel option of `text` marks.",
          "type": "string"
        },
        "textStrokeWidth": {
          "description": "Specify the stroke width of `text` marks. Can also be specified using the `strokeWidth` channel option of `text` marks.",
          "type": "number"
        }
      },
      "type": "object"
    },
    "TemplateTrackDef": {
      "additionalProperties": false,
      "description": "Definition of Track Templates.",
      "properties": {
        "channels": {
          "items": {
            "$ref": "#/definitions/CustomChannelDef"
          },
          "type": "array"
        },
        "mapping": {
          "items": {
            "$ref": "#/definitions/TemplateTrackMappingDef"
          },
          "type": "array"
        },
        "name": {
          "type": "string"
        }
      },
      "required": [
        "name",
        "channels",
        "mapping"
      ],
      "type": "object"
    },
    "TemplateTrackMappingDef": {
      "additionalProperties": false,
      "description": "This is based on `SingleTrack` but the differences are only the type of channels which additionally have `base` properties to override properties from a template spec and remove of certain properties (e.g., `data`)",
      "properties": {
        "_assignedHeight": {
          "type": "number"
        },
        "_assignedWidth": {
          "description": "Internal: Used for responsive spec",
          "type": "number"
        },
        "_invalidTrack": {
          "description": "internal",
          "type": "boolean"
        },
        "_renderingId": {
          "description": "internal",
          "type": "string"
        },
        "assembly": {
          "$ref": "#/definitions/Assembly",
          "description": "A string that specifies the genome builds to use. Currently support `\"hg38\"`, `\"hg19\"`, `\"hg18\"`, `\"hg17\"`, `\"hg16\"`, `\"mm10\"`, `\"mm9\"`, and `\"unknown\"`.\n\n__Note:__: with `\"unknown\"` assembly, genomic axes do not show chrN: in labels."
        },
        "centerRadius": {
          "description": "Proportion of the radius of the center white space.\n\n__Default:__ `0.3`",
          "type": "number"
        },
        "color": {
          "$ref": "#/definitions/ChannelWithBase"
        },
        "dataTransform": {
          "items": {
            "$ref": "#/definitions/DataTransformWithBase"
          },
          "type": "array"
        },
        "displacement": {
          "$ref": "#/definitions/Displacement"
        },
        "endAngle": {
          "description": "Specify the end angle (in the range of [0, 360]) of circular tracks (`{\"layout\": \"circular\"}`).",
          "type": "number"
        },
        "flipY": {
          "type": "boolean"
        },
        "id": {
          "type": "string"
        },
        "innerRadius": {
          "description": "Specify the inner radius of tracks when (`{\"layout\": \"circular\"}`).",
          "type": "number"
        },
        "linkingId": {
          "description": "Specify an ID for [linking multiple views](http://gosling-lang.org/docs/user-interaction#linking-views)",
          "type": "string"
        },
        "mark": {
          "$ref": "#/definitions/Mark"
        },
        "opacity": {
          "$ref": "#/definitions/ChannelWithBase"
        },
        "orientation": {
          "$ref": "#/definitions/Orientation",
          "description": "Specify the orientation."
        },
        "outerRadius": {
          "description": "Specify the outer radius of tracks when `{\"layout\": \"circular\"}`.",
          "type": "number"
        },
        "overlayOnPreviousTrack": {
          "type": "boolean"
        },
        "overrideTemplate": {
          "type": "boolean"
        },
        "prerelease": {
          "additionalProperties": false,
          "description": "internal",
          "type": "object"
        },
        "row": {
          "$ref": "#/definitions/ChannelWithBase"
        },
        "size": {
          "$ref": "#/definitions/ChannelWithBase"
        },
        "spacing": {
          "description": "- If `{\"layout\": \"linear\"}`, specify the space between tracks in pixels;\n\n- If `{\"layout\": \"circular\"}`, specify the space between tracks in percentage ranging from 0 to 100.",
          "type": "number"
        },
        "startAngle": {
          "description": "Specify the start angle (in the range of [0, 360]) of circular tracks (`{\"layout\": \"circular\"}`).",
          "type": "number"
        },
        "static": {
          "description": "Whether to disable [Zooming and Panning](http://gosling-lang.org/docs/user-interaction#zooming-and-panning), __Default:__ `false`.",
          "type": "boolean"
        },
        "stretch": {
          "type": "boolean"
        },
        "stroke": {
          "$ref": "#/definitions/ChannelWithBase"
        },
        "strokeWidth": {
          "$ref": "#/definitions/ChannelWithBase"
        },
        "style": {
          "$ref": "#/definitions/Style",
          "description": "Define the [style](http://gosling-lang.org/docs/visual-channel#style-related-properties) of multive views. Will be overwritten by the style of children elements (e.g., view, track)."
        },
        "text": {
          "$ref": "#/definitions/ChannelWithBase"
        },
        "tooltip": {
          "items": {
            "$ref": "#/definitions/Tooltip"
          },
          "type": "array"
        },
        "visibility": {
          "items": {
            "$ref": "#/definitions/VisibilityCondition"
          },
          "type": "array"
        },
        "x": {
          "$ref": "#/definitions/ChannelWithBase"
        },
        "x1": {
          "$ref": "#/definitions/ChannelWithBase"
        },
        "x1e": {
          "$ref": "#/definitions/ChannelWithBase"
        },
        "xAxis": {
          "$ref": "#/definitions/AxisPosition",
          "description": "not supported"
        },
        "xDomain": {
          "anyOf": [
            {
              "$ref": "#/definitions/DomainInterval"
            },
            {
              "$ref": "#/definitions/DomainChrInterval"
            },
            {
              "$ref": "#/definitions/DomainChr"
            }
          ],
          "description": "Specify the visible region of genomic x-axis"
        },
        "xOffset": {
          "description": "Specify the x offset of views in the unit of pixels",
          "type": "number"
        },
        "xe": {
          "$ref": "#/definitions/ChannelWithBase"
        },
        "y": {
          "$ref": "#/definitions/ChannelWithBase"
        },
        "y1": {
          "$ref": "#/definitions/ChannelWithBase"
        },
        "y1e": {
          "$ref": "#/definitions/ChannelWithBase"
        },
        "yDomain": {
          "anyOf": [
            {
              "$ref": "#/definitions/DomainInterval"
            },
            {
              "$ref": "#/definitions/DomainChrInterval"
            },
            {
              "$ref": "#/definitions/DomainChr"
            }
          ],
          "description": "Specify the visible region of genomic y-axis"
        },
        "yOffset": {
          "description": "Specify the y offset of views in the unit of pixels",
          "type": "number"
        },
        "ye": {
          "$ref": "#/definitions/ChannelWithBase"
        },
        "zoomLimits": {
          "$ref": "#/definitions/ZoomLimits"
        }
      },
      "required": [
        "mark"
      ],
      "type": "object"
    },
    "Tooltip": {
      "additionalProperties": false,
      "properties": {
        "alt": {
          "description": "Name of the data field for showing in the tooltip. Will use the field name if not specified.",
          "type": "string"
        },
        "field": {
          "description": "Specifiy a data field whose value will show in the tooltip.",
          "type": "string"
        },
        "format": {
          "description": "format of the data value.",
          "type": "string"
        },
        "type": {
          "$ref": "#/definitions/FieldType",
<<<<<<< HEAD
          "description": "Type of the data filed."
=======
          "description": "Type of the data field."
>>>>>>> 702d96e2
        }
      },
      "required": [
        "field",
        "type"
      ],
      "type": "object"
    },
    "VisibilityCondition": {
      "anyOf": [
        {
          "$ref": "#/definitions/SizeVisibilityCondition"
        },
        {
          "$ref": "#/definitions/ZoomLevelVisibilityCondition"
        }
      ]
    },
    "ZoomLevelVisibilityCondition": {
      "additionalProperties": false,
      "properties": {
        "conditionPadding": {
          "description": "Specify the buffer size (in pixel) of width or height when calculating the visibility.\n\n__Default__: `0`",
          "type": "number"
        },
        "measure": {
          "const": "zoomLevel",
          "description": "Specify which aspect of the `target` will be compared to the `threshold`.",
          "type": "string"
        },
        "operation": {
          "$ref": "#/definitions/LogicalOperation",
          "description": "A string that specifies the logical operation to conduct between `threshold` and the `measure` of `target`. Support\n\n- greater than : \"greater-than\", \"gt\", \"GT\"\n\n- less than : \"less-than\", \"lt\", \"LT\"\n\n- greater than or equal to : \"greater-than-or-equal-to\", \"gtet\", \"GTET\"\n\n- less than or equal to : \"less-than-or-equal-to\", \"ltet\", \"LTET\""
        },
        "target": {
          "description": "Target specifies the object that you want to compare with the threshold.",
          "enum": [
            "track",
            "mark"
          ],
          "type": "string"
        },
        "threshold": {
          "description": "Set a threshold in the unit of base pairs (bp)",
          "type": "number"
        },
        "transitionPadding": {
          "description": "Specify the buffer size (in pixel) of width or height for smooth transition.\n\n__Default__: `0`",
          "type": "number"
        }
      },
      "required": [
        "measure",
        "operation",
        "target",
        "threshold"
      ],
      "type": "object"
    },
    "ZoomLimits": {
      "items": [
        {
          "type": [
            "number",
            "null"
          ]
        },
        {
          "type": [
            "number",
            "null"
          ]
        }
      ],
      "maxItems": 2,
      "minItems": 2,
      "type": "array"
    }
  }
}<|MERGE_RESOLUTION|>--- conflicted
+++ resolved
@@ -1046,11 +1046,7 @@
         },
         "type": {
           "$ref": "#/definitions/FieldType",
-<<<<<<< HEAD
           "description": "Type of the data filed."
-=======
-          "description": "Type of the data field."
->>>>>>> 702d96e2
         }
       },
       "required": [
