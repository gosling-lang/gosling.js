{
  "$ref": "#/definitions/TemplateTrackDef",
  "$schema": "http://json-schema.org/draft-07/schema#",
  "definitions": {
    "Aggregate": {
<<<<<<< HEAD
      "enum": [
        "max",
        "min",
        "mean",
        "bin",
        "count"
      ],
      "type": "string"
    },
    "Assembly": {
=======
>>>>>>> b08334a2
      "enum": [
        "max",
        "min",
        "mean",
        "bin",
        "count"
      ],
      "type": "string"
    },
    "Assembly": {
      "anyOf": [
        {
          "const": "hg38",
          "type": "string"
        },
        {
          "const": "hg19",
          "type": "string"
        },
        {
          "const": "hg18",
          "type": "string"
        },
        {
          "const": "hg17",
          "type": "string"
        },
        {
          "const": "hg16",
          "type": "string"
        },
        {
          "const": "mm10",
          "type": "string"
        },
        {
          "const": "mm9",
          "type": "string"
        },
        {
          "const": "unknown",
          "type": "string"
        },
        {
          "$ref": "#/definitions/ChromSizes"
        }
      ]
    },
    "AxisPosition": {
      "enum": [
        "none",
        "top",
        "bottom",
        "left",
        "right"
      ],
      "type": "string"
    },
    "ChannelWithBase": {
      "anyOf": [
        {
          "additionalProperties": false,
          "properties": {
            "aggregate": {
              "$ref": "#/definitions/Aggregate",
              "description": "Specify how to aggregate data. __Default__: `undefined`"
            },
            "axis": {
              "$ref": "#/definitions/AxisPosition",
              "description": "Specify where should the axis be put"
            },
            "base": {
              "type": "string"
            },
            "domain": {
              "$ref": "#/definitions/GenomicDomain",
              "description": "Values of the data"
            },
            "field": {
              "description": "Name of the data field.",
              "type": "string"
            },
            "grid": {
              "description": "Whether to display grid. __Default__: `false`",
              "type": "boolean"
            },
            "legend": {
              "description": "Whether to display legend. __Default__: `false`",
              "type": "boolean"
            },
            "linkingId": {
              "description": "Users need to assign a unique linkingId for [linking views](/docs/user-interaction#linking-views) and [Brushing and Linking](/docs/user-interaction#brushing-and-linking)",
              "type": "string"
            },
            "range": {
              "$ref": "#/definitions/ValueExtent",
              "description": "Values of the visual channel."
            },
            "type": {
              "const": "genomic",
              "description": "Specify the data type.",
              "type": "string"
            }
          },
          "type": "object"
        },
        {
          "additionalProperties": false,
          "properties": {
            "aggregate": {
              "$ref": "#/definitions/Aggregate",
              "description": "Specify how to aggregate data. __Default__: `undefined`"
            },
            "axis": {
              "$ref": "#/definitions/AxisPosition",
              "description": "Specify where should the axis be put"
            },
            "base": {
              "type": "string"
            },
            "baseline": {
              "description": "Custom baseline of the y-axis. __Default__: `0`",
              "type": [
                "string",
                "number"
              ]
            },
            "domain": {
              "anyOf": [
                {
                  "$ref": "#/definitions/ValueExtent"
                },
                {
                  "$ref": "#/definitions/GenomicDomain"
                }
              ],
              "description": "Values of the data"
            },
            "field": {
              "description": "Name of the data field.",
              "type": "string"
            },
            "flip": {
              "description": "Whether to flip the y-axis. This is done by inverting the `range` property. __Default__: `false`",
              "type": "boolean"
            },
            "grid": {
              "description": "Whether to display grid. __Default__: `false`",
              "type": "boolean"
            },
            "legend": {
              "description": "Whether to display legend. __Default__: `false`",
              "type": "boolean"
            },
            "linkingId": {
              "description": "Users need to assign a unique linkingId for [linking views](/docs/user-interaction#linking-views) and [Brushing and Linking](/docs/user-interaction#brushing-and-linking)",
              "type": "string"
            },
            "range": {
              "$ref": "#/definitions/ValueExtent",
              "description": "Values of the visual channel."
            },
            "type": {
              "description": "Specify the data type.",
              "enum": [
                "quantitative",
                "nominal",
                "genomic"
              ],
              "type": "string"
            },
            "zeroBaseline": {
              "description": "Specify whether to use zero baseline. __Default__: `true`",
              "type": "boolean"
            }
          },
          "type": "object"
        },
        {
          "additionalProperties": false,
          "properties": {
            "base": {
              "type": "string"
            },
            "clip": {
              "description": "Clip row when the actual y value exceeds the max value of the y scale. Used only for bar marks at the moment. __Default__: `true`",
              "type": "boolean"
            },
            "domain": {
              "$ref": "#/definitions/ValueExtent",
              "description": "Values of the data"
            },
            "field": {
              "description": "Name of the data field",
              "type": "string"
            },
            "grid": {
              "description": "Whether to display grid. __Default__: `false`",
              "type": "boolean"
            },
            "legend": {
              "description": "Whether to display legend. __Default__: `false`",
              "type": "boolean"
            },
            "padding": {
              "description": "Determines the size of inner white spaces on the top and bottom of individiual rows. __Default__: `0`",
              "type": "number"
            },
            "range": {
              "$ref": "#/definitions/ValueExtent",
              "description": "Determine the start and end position of rendering area of this track along vertical axis. __Default__: `[0, height]`"
            },
            "type": {
              "const": "nominal",
              "description": "Specify the data type",
              "type": "string"
            }
          },
          "type": "object"
        },
        {
          "additionalProperties": false,
          "properties": {
            "base": {
              "type": "string"
            },
            "domain": {
              "$ref": "#/definitions/ValueExtent",
              "description": "Values of the data"
            },
            "field": {
              "description": "Name of the data field",
              "type": "string"
            },
            "legend": {
              "description": "Whether to display legend. __Default__: `false`",
              "type": "boolean"
            },
            "range": {
              "$ref": "#/definitions/Range",
              "description": "Determine the colors that should be bound to data value. Default properties are determined considering the field type."
            },
            "scale": {
              "enum": [
                "linear",
                "log"
              ],
              "type": "string"
            },
            "scaleOffset": {
              "description": "Whether to use offset of the domain proportionally. This is bound to brushes on the color legend. __Default__: `[0, 1]`",
              "items": {
                "type": "number"
              },
              "maxItems": 2,
              "minItems": 2,
              "type": "array"
            },
            "title": {
              "description": "Title of the legend. __Default__: `undefined`",
              "type": "string"
            },
            "type": {
              "description": "Specify the data type",
              "enum": [
                "quantitative",
                "nominal"
              ],
              "type": "string"
            }
          },
          "type": "object"
        },
        {
          "additionalProperties": false,
          "properties": {
            "base": {
              "type": "string"
            },
            "domain": {
              "$ref": "#/definitions/ValueExtent",
              "description": "Values of the data"
            },
            "field": {
              "description": "Name of the data field",
              "type": "string"
            },
            "legend": {
              "description": "not supported: Whether to display legend. __Default__: `false`",
              "type": "boolean"
            },
            "range": {
              "$ref": "#/definitions/ValueExtent",
              "description": "Ranges of visual channel values"
            },
            "type": {
              "description": "Specify the data type",
              "enum": [
                "quantitative",
                "nominal"
              ],
              "type": "string"
            }
          },
          "type": "object"
        },
        {
          "additionalProperties": false,
          "properties": {
            "base": {
              "type": "string"
            },
            "domain": {
              "$ref": "#/definitions/ValueExtent",
              "description": "Values of the data"
            },
            "field": {
              "description": "Name of the data field",
              "type": "string"
            },
            "legend": {
              "description": "Whether to display legend. __Default__: `false`",
              "type": "boolean"
            },
            "range": {
              "$ref": "#/definitions/Range",
              "description": "Ranges of visual channel values"
            },
            "scaleOffset": {
              "description": "Whether to use offset of the domain proportionally. This is bound to brushes on the color legend. __Default__: `[0, 1]`",
              "items": {
                "type": "number"
              },
              "maxItems": 2,
              "minItems": 2,
              "type": "array"
            },
            "title": {
              "description": "Title of the legend. __Default__: `undefined`",
              "type": "string"
            },
            "type": {
              "description": "Specify the data type",
              "enum": [
                "quantitative",
                "nominal"
              ],
              "type": "string"
            }
          },
          "type": "object"
        },
        {
          "additionalProperties": false,
          "properties": {
            "base": {
              "type": "string"
            },
            "domain": {
              "$ref": "#/definitions/ValueExtent",
              "description": "Values of the data"
            },
            "field": {
              "description": "Name of the data field",
              "type": "string"
            },
            "range": {
              "$ref": "#/definitions/ValueExtent",
              "description": "Ranges of visual channel values"
            },
            "type": {
              "description": "Specify the data type",
              "enum": [
                "quantitative",
                "nominal"
              ],
              "type": "string"
            }
          },
          "type": "object"
        },
        {
          "additionalProperties": false,
          "properties": {
            "base": {
              "type": "string"
            },
            "domain": {
              "$ref": "#/definitions/ValueExtent",
              "description": "Values of the data"
            },
            "field": {
              "description": "Name of the data field",
              "type": "string"
            },
            "range": {
              "$ref": "#/definitions/ValueExtent",
              "description": "Ranges of visual channel values"
            },
            "type": {
              "description": "Specify the data type",
              "enum": [
                "quantitative",
                "nominal"
              ],
              "type": "string"
            }
          },
          "type": "object"
        },
        {
          "additionalProperties": false,
          "properties": {
            "base": {
              "type": "string"
            },
            "domain": {
              "description": "Values of the data",
              "items": {
                "type": "string"
              },
              "type": "array"
            },
            "field": {
              "description": "Name of the data field",
              "type": "string"
            },
            "range": {
              "description": "Ranges of visual channel values",
              "items": {
                "type": "string"
              },
              "type": "array"
            },
            "type": {
              "description": "Specify the data type",
              "enum": [
                "quantitative",
                "nominal"
              ],
              "type": "string"
            }
          },
          "type": "object"
        },
        {
          "additionalProperties": false,
          "properties": {
            "base": {
              "type": "string"
            },
            "value": {
              "description": "Assign a constant value for a visual channel.",
              "type": [
                "number",
                "string"
              ]
            }
          },
          "required": [
            "value"
          ],
          "type": "object"
        }
      ]
    },
    "ChromSizes": {
      "description": "Custom chromosome sizes, e.g., [[\"foo\", 1000], [\"bar\", 300], [\"baz\", 240]]",
      "items": {
        "items": [
          {
            "type": "string"
          },
          {
            "type": "number"
          }
        ],
        "maxItems": 2,
        "minItems": 2,
        "type": "array"
      },
      "type": "array"
    },
    "Chromosome": {
      "enum": [
        "1",
        "2",
        "3",
        "4",
        "5",
        "6",
        "7",
        "8",
        "9",
        "10",
        "11",
        "12",
        "13",
        "14",
        "15",
        "16",
        "17",
        "18",
        "19",
        "20",
        "21",
        "22",
        "X",
        "Y",
        "M",
        "chr1",
        "chr2",
        "chr3",
        "chr4",
        "chr5",
        "chr6",
        "chr7",
        "chr8",
        "chr9",
        "chr10",
        "chr11",
        "chr12",
        "chr13",
        "chr14",
        "chr15",
        "chr16",
        "chr17",
        "chr18",
        "chr19",
        "chr20",
        "chr21",
        "chr22",
        "chrX",
        "chrY",
        "chrM"
      ],
      "type": "string"
    },
    "CustomChannelDef": {
      "additionalProperties": false,
      "description": "Definition of custom channels used in a track template.",
      "properties": {
        "name": {
          "type": "string"
        },
        "required": {
          "type": "boolean"
        },
        "type": {
          "anyOf": [
            {
              "$ref": "#/definitions/FieldType"
            },
            {
              "const": "value",
              "type": "string"
            }
          ]
        }
      },
      "required": [
        "name",
        "type"
      ],
      "type": "object"
    },
    "DataTransformWithBase": {
      "additionalProperties": false,
      "properties": {
        "base": {
          "$ref": "#/definitions/LogBase",
          "description": "If not specified, 10 is used."
        },
        "baseGenomicField": {
          "description": "Base genomic position when parsing relative position.",
          "type": "string"
        },
        "boundingBox": {
          "additionalProperties": false,
          "properties": {
            "endField": {
              "description": "The name of a quantitative field that represents the end position.",
              "type": "string"
            },
            "groupField": {
              "description": "The name of a nominal field to group rows by in prior to piling-up.",
              "type": "string"
            },
            "isPaddingBP": {
              "description": "Whether to consider `padding` as the bp length.",
              "type": "boolean"
            },
            "padding": {
              "description": "The padding around visual lements. Either px or bp",
              "type": "number"
            },
            "startField": {
              "description": "The name of a quantitative field that represents the start position.",
              "type": "string"
            }
          },
          "required": [
            "startField",
            "endField"
          ],
          "type": "object"
        },
        "endField": {
          "type": "string"
        },
        "field": {
          "description": "A filter is applied based on the values of the specified data field",
          "type": "string"
        },
        "fields": {
          "anyOf": [
            {
              "items": {
                "type": "string"
              },
              "type": "array"
            },
            {
              "items": {
                "additionalProperties": false,
                "properties": {
                  "chrField": {
                    "type": "string"
                  },
                  "field": {
                    "type": "string"
                  },
                  "newField": {
                    "type": "string"
                  },
                  "type": {
                    "$ref": "#/definitions/FieldType"
                  }
                },
                "required": [
                  "field",
                  "type",
                  "newField",
                  "chrField"
                ],
                "type": "object"
              },
              "type": "array"
            }
          ]
        },
        "firstBp": {
          "additionalProperties": false,
          "description": "Based on the BEDPE, infer SV types. SV types are specified as one of the following strings: DUP, TRA, DEL, t2tINV, h2hINV.",
          "properties": {
            "chrField": {
              "type": "string"
            },
            "posField": {
              "type": "string"
            },
            "strandField": {
              "type": "string"
            }
          },
          "required": [
            "chrField",
            "posField",
            "strandField"
          ],
          "type": "object"
        },
        "flag": {
          "additionalProperties": false,
          "properties": {
            "field": {
              "type": "string"
            },
            "value": {
              "type": [
                "number",
                "string"
              ]
            }
          },
          "required": [
            "field",
            "value"
          ],
          "type": "object"
        },
        "genomicField": {
          "description": "Relative genomic position to parse.",
          "type": "string"
        },
        "genomicLengthField": {
          "description": "Length of genomic interval.",
          "type": "string"
        },
        "groupField": {
          "description": "The name of a nominal field to group rows by in prior to piling-up",
          "type": "string"
        },
        "inRange": {
          "description": "Check whether the value is in a number range.",
          "items": {
            "type": "number"
          },
          "type": "array"
        },
        "include": {
          "description": "Check whether the value includes a substring.",
          "type": "string"
        },
        "maxRows": {
          "description": "Specify maximum rows to be generated (default has no limit).",
          "type": "number"
        },
        "method": {
          "$ref": "#/definitions/DisplacementType",
          "description": "A string that specifies the type of displacement."
        },
        "newField": {
          "type": "string"
        },
        "not": {
          "description": "when `{\"not\": true}`, apply a NOT logical operation to the filter.\n\n__Default:__ `false`",
          "type": "boolean"
        },
        "oneOf": {
          "anyOf": [
            {
              "items": {
                "type": "string"
              },
              "type": "array"
            },
            {
              "items": {
                "type": "number"
              },
              "type": "array"
            }
          ],
          "description": "Check whether the value is an element in the provided list."
        },
        "replace": {
          "items": {
            "additionalProperties": false,
            "properties": {
              "from": {
                "type": "string"
              },
              "to": {
                "type": "string"
              }
            },
            "required": [
              "from",
              "to"
            ],
            "type": "object"
          },
          "type": "array"
        },
        "secondBp": {
          "additionalProperties": false,
          "description": "Based on the BEDPE, infer SV types. SV types are specified as one of the following strings: DUP, TRA, DEL, t2tINV, h2hINV.",
          "properties": {
            "chrField": {
              "type": "string"
            },
            "posField": {
              "type": "string"
            },
            "strandField": {
              "type": "string"
            }
          },
          "required": [
            "chrField",
            "posField",
            "strandField"
          ],
          "type": "object"
        },
        "separator": {
          "type": "string"
        },
        "startField": {
          "type": "string"
        },
        "type": {
          "enum": [
            "filter",
            "concat",
            "replace",
            "log",
            "displace",
            "exonSplit",
            "genomicLength",
            "svType",
            "coverage",
            "subjson"
          ],
          "type": "string"
        }
      },
      "type": "object"
    },
    "Displacement": {
      "additionalProperties": false,
      "properties": {
        "padding": {
          "type": "number"
        },
        "type": {
          "$ref": "#/definitions/DisplacementType"
        }
      },
      "required": [
        "type"
      ],
      "type": "object"
    },
    "DisplacementType": {
      "enum": [
        "pile",
        "spread"
      ],
      "type": "string"
    },
    "DomainChr": {
      "additionalProperties": false,
      "properties": {
        "chromosome": {
          "$ref": "#/definitions/Chromosome"
        }
      },
      "required": [
        "chromosome"
      ],
      "type": "object"
    },
    "DomainChrInterval": {
      "additionalProperties": false,
      "properties": {
        "chromosome": {
          "$ref": "#/definitions/Chromosome",
          "description": "If specified, only showing a certain interval in a chromosome."
        },
        "interval": {
          "items": {
            "type": "number"
          },
          "maxItems": 2,
          "minItems": 2,
          "type": "array"
        }
      },
      "required": [
        "chromosome",
        "interval"
      ],
      "type": "object"
    },
    "DomainGene": {
      "additionalProperties": false,
      "properties": {
        "gene": {
          "anyOf": [
            {
              "type": "string"
            },
            {
              "items": {
                "type": "string"
              },
              "maxItems": 2,
              "minItems": 2,
              "type": "array"
            }
          ]
        }
      },
      "required": [
        "gene"
      ],
      "type": "object"
    },
    "DomainInterval": {
      "additionalProperties": false,
      "properties": {
        "interval": {
          "description": "Show a certain interval within entire chromosome",
          "items": {
            "type": "number"
          },
          "maxItems": 2,
          "minItems": 2,
          "type": "array"
        }
      },
      "required": [
        "interval"
      ],
      "type": "object"
    },
    "EventStyle": {
      "additionalProperties": false,
      "description": "The styles defined here will be applied to the target marks of mouse events, such as a point mark after the user clicks on it.",
      "properties": {
        "arrange": {
          "description": "Show event effects behind or in front of marks.",
          "enum": [
            "behind",
            "front"
          ],
          "type": "string"
        },
        "color": {
          "description": "color of the marks when mouse events are triggered",
          "type": "string"
        },
        "opacity": {
          "description": "opacity of the marks when mouse events are triggered",
          "type": "number"
        },
        "stroke": {
          "description": "stroke color of the marks when mouse events are triggered",
          "type": "string"
        },
        "strokeOpacity": {
          "type": "number"
        },
        "strokeWidth": {
          "description": "stroke width of the marks when mouse events are triggered",
          "type": "number"
        }
      },
      "type": "object"
    },
    "FieldType": {
      "enum": [
        "genomic",
        "nominal",
        "quantitative"
      ],
      "type": "string"
    },
    "GenomicDomain": {
      "anyOf": [
        {
          "$ref": "#/definitions/DomainInterval"
        },
        {
          "$ref": "#/definitions/DomainChrInterval"
        },
        {
          "$ref": "#/definitions/DomainChr"
        },
        {
          "$ref": "#/definitions/DomainGene"
        }
      ]
    },
    "LogBase": {
      "anyOf": [
        {
          "type": "number"
        },
        {
          "const": "e",
          "type": "string"
        }
      ]
    },
    "LogicalOperation": {
      "enum": [
        "less-than",
        "lt",
        "LT",
        "greater-than",
        "gt",
        "GT",
        "less-than-or-equal-to",
        "ltet",
        "LTET",
        "greater-than-or-equal-to",
        "gtet",
        "GTET"
      ],
      "type": "string"
    },
    "Mark": {
      "enum": [
        "point",
        "line",
        "area",
        "bar",
        "rect",
        "text",
        "withinLink",
        "betweenLink",
        "rule",
        "triangleLeft",
        "triangleRight",
        "triangleBottom",
        "brush",
        "header"
      ],
      "type": "string"
    },
    "Orientation": {
      "enum": [
        "horizontal",
        "vertical"
      ],
      "type": "string"
    },
    "PredefinedColors": {
      "enum": [
        "viridis",
        "grey",
        "spectral",
        "warm",
        "cividis",
        "bupu",
        "rdbu",
        "hot",
        "pink"
      ],
      "type": "string"
    },
    "Range": {
      "anyOf": [
        {
          "$ref": "#/definitions/ValueExtent"
        },
        {
          "$ref": "#/definitions/PredefinedColors"
        }
      ]
    },
    "SizeVisibilityCondition": {
      "additionalProperties": false,
      "properties": {
        "conditionPadding": {
          "description": "Specify the buffer size (in pixel) of width or height when calculating the visibility.\n\n__Default__: `0`",
          "type": "number"
        },
        "measure": {
          "description": "Specify which aspect of the `target` will be compared to the `threshold`.",
          "enum": [
            "width",
            "height"
          ],
          "type": "string"
        },
        "operation": {
          "$ref": "#/definitions/LogicalOperation",
          "description": "A string that specifies the logical operation to conduct between `threshold` and the `measure` of `target`. Support\n\n- greater than : \"greater-than\", \"gt\", \"GT\"\n\n- less than : \"less-than\", \"lt\", \"LT\"\n\n- greater than or equal to : \"greater-than-or-equal-to\", \"gtet\", \"GTET\"\n\n- less than or equal to : \"less-than-or-equal-to\", \"ltet\", \"LTET\""
        },
        "target": {
          "description": "Target specifies the object that you want to compare with the threshold.",
          "enum": [
            "track",
            "mark"
          ],
          "type": "string"
        },
        "threshold": {
          "anyOf": [
            {
              "type": "number"
            },
            {
              "const": "|xe-x|",
              "type": "string"
            }
          ],
          "description": "Specify the threshold as one of:\n\n- A number representing a fixed threshold in the unit of pixels;\n\n- `\"|xe-x|\"`, using the distance between `xe` and `x` as threshold"
        },
        "transitionPadding": {
          "description": "Specify the buffer size (in pixel) of width or height for smooth transition.\n\n__Default__: `0`",
          "type": "number"
        }
      },
      "required": [
        "measure",
        "operation",
        "target",
        "threshold"
      ],
      "type": "object"
    },
    "Style": {
      "additionalProperties": false,
      "properties": {
        "align": {
          "description": "Specify the alignment of marks. This property is currently only supported for `triangle` marks.",
          "enum": [
            "left",
            "right"
          ],
          "type": "string"
        },
        "background": {
          "type": "string"
        },
        "backgroundOpacity": {
          "type": "number"
        },
        "brush": {
          "additionalProperties": false,
          "description": "Customize the style of the brush mark in the `rangeSelect` mouse event.",
          "properties": {
            "color": {
              "description": "color of the marks when mouse events are triggered",
              "type": "string"
            },
            "opacity": {
              "description": "opacity of the marks when mouse events are triggered",
              "type": "number"
            },
            "stroke": {
              "description": "stroke color of the marks when mouse events are triggered",
              "type": "string"
            },
            "strokeOpacity": {
              "type": "number"
            },
            "strokeWidth": {
              "description": "stroke width of the marks when mouse events are triggered",
              "type": "number"
            }
          },
          "type": "object"
        },
        "curve": {
          "description": "Specify the curve of `rule` marks.",
          "enum": [
            "top",
            "bottom",
            "left",
            "right"
          ],
          "type": "string"
        },
        "dashed": {
          "description": "Specify the pattern of dashes and gaps for `rule` marks.",
          "items": {
            "type": "number"
          },
          "maxItems": 2,
          "minItems": 2,
          "type": "array"
        },
        "dx": {
          "description": "Offset the position of marks in x direction. This property is currently only supported for `text` marks",
          "type": "number"
        },
        "dy": {
          "description": "Offset the position of marks in y direction. This property is currently only supported for `text` marks.",
          "type": "number"
        },
        "enableSmoothPath": {
          "description": "Whether to enable smooth paths when drawing curves.\n\n__Default__: `false`",
          "type": "boolean"
        },
        "inlineLegend": {
          "description": "Specify whether to show legend in a single horizontal line?",
          "type": "boolean"
        },
        "legendTitle": {
          "description": "If defined, show legend title on the top or left",
          "type": "string"
        },
        "linePattern": {
          "additionalProperties": false,
          "description": "Specify the pattern of dashes and gaps for `rule` marks.",
          "properties": {
            "size": {
              "type": "number"
            },
            "type": {
              "enum": [
                "triangleLeft",
                "triangleRight"
              ],
              "type": "string"
            }
          },
          "required": [
            "type",
            "size"
          ],
          "type": "object"
        },
        "linkConnectionType": {
          "description": "Specify the connetion type of `betweenLink` marks.\n\n__Default__: `\"corner\"`",
          "enum": [
            "straight",
            "curve",
            "corner"
          ],
          "type": "string"
        },
        "linkMinHeight": {
          "description": "The minimum height of `withinLink` and `betweenLink` marks. Unit is a percentagle. __Default__: `0.5`",
          "type": "number"
        },
        "linkStyle": {
          "description": "The style of `withinLink` and `betweenLink` marks. __Default__: `'circular'` `'elliptical'` will be used as a default option.",
          "enum": [
            "elliptical",
            "circular",
            "straight",
            "experimentalEdgeBundling"
          ],
          "type": "string"
        },
        "matrixExtent": {
          "description": "Determine to show only one side of the diagonal in a HiGlass matrix. __Default__: `\"full\"`",
          "enum": [
            "full",
            "upper-right",
            "lower-left"
          ],
          "type": "string"
        },
        "mouseOver": {
          "$ref": "#/definitions/EventStyle",
          "description": "Customize visual effects of `mouseOver` events on marks."
        },
        "outline": {
          "type": "string"
        },
        "outlineWidth": {
          "type": "number"
        },
        "select": {
          "$ref": "#/definitions/EventStyle",
          "description": "Customize visual effects of `rangeSelect` events on marks ."
        },
        "textAnchor": {
          "description": "Specify the alignment of `text` marks to a given point.",
          "enum": [
            "start",
            "middle",
            "end"
          ],
          "type": "string"
        },
        "textFontSize": {
          "description": "Specify the font size of `text` marks. Can also be specified using the `size` channel option of `text` marks.",
          "type": "number"
        },
        "textFontWeight": {
          "description": "Specify the font weight of `text` marks.",
          "enum": [
            "bold",
            "normal"
          ],
          "type": "string"
        },
        "textStroke": {
          "description": "Specify the stroke of `text` marks. Can also be specified using the `stroke` channel option of `text` marks.",
          "type": "string"
        },
        "textStrokeWidth": {
          "description": "Specify the stroke width of `text` marks. Can also be specified using the `strokeWidth` channel option of `text` marks.",
          "type": "number"
        }
      },
      "type": "object"
    },
    "TemplateTrackDef": {
      "additionalProperties": false,
      "description": "Definition of Track Templates.",
      "properties": {
        "channels": {
          "items": {
            "$ref": "#/definitions/CustomChannelDef"
          },
          "type": "array"
        },
        "mapping": {
          "items": {
            "$ref": "#/definitions/TemplateTrackMappingDef"
          },
          "type": "array"
        },
        "name": {
          "type": "string"
        }
      },
      "required": [
        "name",
        "channels",
        "mapping"
      ],
      "type": "object"
    },
    "TemplateTrackMappingDef": {
      "additionalProperties": false,
      "description": "This is based on `SingleTrack` but the differences are only the type of channels which additionally have `base` properties to override properties from a template spec and remove of certain properties (e.g., `data`)",
      "properties": {
        "_assignedHeight": {
          "type": "number"
        },
        "_assignedWidth": {
          "description": "Internal: Used for responsive spec",
          "type": "number"
        },
        "_invalidTrack": {
          "description": "internal",
          "type": "boolean"
        },
        "_renderingId": {
          "description": "internal",
          "type": "string"
        },
        "assembly": {
          "$ref": "#/definitions/Assembly",
          "description": "A string that specifies the genome builds to use. Currently support `\"hg38\"`, `\"hg19\"`, `\"hg18\"`, `\"hg17\"`, `\"hg16\"`, `\"mm10\"`, `\"mm9\"`, and `\"unknown\"`.\n\n__Note:__: with `\"unknown\"` assembly, genomic axes do not show chrN: in labels."
        },
        "centerRadius": {
          "description": "Proportion of the radius of the center white space.\n\n__Default:__ `0.3`",
          "type": "number"
        },
        "color": {
          "$ref": "#/definitions/ChannelWithBase"
        },
        "dataTransform": {
          "items": {
            "$ref": "#/definitions/DataTransformWithBase"
          },
          "type": "array"
        },
        "displacement": {
          "$ref": "#/definitions/Displacement"
        },
        "endAngle": {
          "description": "Specify the end angle (in the range of [0, 360]) of circular tracks (`{\"layout\": \"circular\"}`).",
          "type": "number"
        },
        "flipY": {
          "type": "boolean"
        },
        "id": {
          "type": "string"
        },
        "innerRadius": {
          "description": "Specify the inner radius of tracks when (`{\"layout\": \"circular\"}`).",
          "type": "number"
        },
        "linkingId": {
          "description": "Specify an ID for [linking multiple views](http://gosling-lang.org/docs/user-interaction#linking-views)",
          "type": "string"
        },
        "mark": {
          "$ref": "#/definitions/Mark"
        },
        "opacity": {
          "$ref": "#/definitions/ChannelWithBase"
        },
        "orientation": {
          "$ref": "#/definitions/Orientation",
          "description": "Specify the orientation."
        },
        "outerRadius": {
          "description": "Specify the outer radius of tracks when `{\"layout\": \"circular\"}`.",
          "type": "number"
        },
        "overlayOnPreviousTrack": {
          "type": "boolean"
        },
        "overrideTemplate": {
          "type": "boolean"
        },
        "prerelease": {
          "additionalProperties": false,
          "description": "internal",
          "type": "object"
        },
        "row": {
          "$ref": "#/definitions/ChannelWithBase"
        },
        "size": {
          "$ref": "#/definitions/ChannelWithBase"
        },
        "spacing": {
          "description": "- If `{\"layout\": \"linear\"}`, specify the space between tracks in pixels;\n\n- If `{\"layout\": \"circular\"}`, specify the space between tracks in percentage ranging from 0 to 100.",
          "type": "number"
        },
        "startAngle": {
          "description": "Specify the start angle (in the range of [0, 360]) of circular tracks (`{\"layout\": \"circular\"}`).",
          "type": "number"
        },
        "static": {
          "description": "Whether to disable [Zooming and Panning](http://gosling-lang.org/docs/user-interaction#zooming-and-panning), __Default:__ `false`.",
          "type": "boolean"
        },
        "stretch": {
          "type": "boolean"
        },
        "stroke": {
          "$ref": "#/definitions/ChannelWithBase"
        },
        "strokeWidth": {
          "$ref": "#/definitions/ChannelWithBase"
        },
        "style": {
          "$ref": "#/definitions/Style",
          "description": "Define the [style](http://gosling-lang.org/docs/visual-channel#style-related-properties) of multive views. Will be overwritten by the style of children elements (e.g., view, track)."
        },
        "text": {
          "$ref": "#/definitions/ChannelWithBase"
        },
        "tooltip": {
          "items": {
            "$ref": "#/definitions/Tooltip"
          },
          "type": "array"
        },
        "visibility": {
          "items": {
            "$ref": "#/definitions/VisibilityCondition"
          },
          "type": "array"
        },
        "x": {
          "$ref": "#/definitions/ChannelWithBase"
        },
        "x1": {
          "$ref": "#/definitions/ChannelWithBase"
        },
        "x1e": {
          "$ref": "#/definitions/ChannelWithBase"
        },
        "xAxis": {
          "$ref": "#/definitions/AxisPosition",
          "description": "not supported"
        },
        "xDomain": {
          "anyOf": [
            {
              "$ref": "#/definitions/DomainInterval"
            },
            {
              "$ref": "#/definitions/DomainChrInterval"
            },
            {
              "$ref": "#/definitions/DomainChr"
            }
          ],
          "description": "Specify the visible region of genomic x-axis"
        },
        "xOffset": {
          "description": "Specify the x offset of views in the unit of pixels",
          "type": "number"
        },
        "xe": {
          "$ref": "#/definitions/ChannelWithBase"
        },
        "y": {
          "$ref": "#/definitions/ChannelWithBase"
        },
        "y1": {
          "$ref": "#/definitions/ChannelWithBase"
        },
        "y1e": {
          "$ref": "#/definitions/ChannelWithBase"
        },
        "yDomain": {
          "anyOf": [
            {
              "$ref": "#/definitions/DomainInterval"
            },
            {
              "$ref": "#/definitions/DomainChrInterval"
            },
            {
              "$ref": "#/definitions/DomainChr"
            }
          ],
          "description": "Specify the visible region of genomic y-axis"
        },
        "yOffset": {
          "description": "Specify the y offset of views in the unit of pixels",
          "type": "number"
        },
        "ye": {
          "$ref": "#/definitions/ChannelWithBase"
        },
        "zoomLimits": {
          "$ref": "#/definitions/ZoomLimits"
        }
      },
      "required": [
        "mark"
      ],
      "type": "object"
    },
    "Tooltip": {
      "additionalProperties": false,
      "properties": {
        "alt": {
          "description": "Name of the data field for showing in the tooltip. Will use the field name if not specified.",
          "type": "string"
        },
        "field": {
          "description": "Specifiy a data field whose value will show in the tooltip.",
          "type": "string"
        },
        "format": {
          "description": "format of the data value.",
          "type": "string"
        },
        "type": {
          "$ref": "#/definitions/FieldType",
          "description": "Type of the data field."
        }
      },
      "required": [
        "field",
        "type"
      ],
      "type": "object"
    },
    "ValueExtent": {
      "anyOf": [
        {
          "items": {
            "type": "string"
          },
          "type": "array"
        },
        {
          "items": {
            "type": "number"
          },
          "type": "array"
        }
      ]
    },
    "VisibilityCondition": {
      "anyOf": [
        {
          "$ref": "#/definitions/SizeVisibilityCondition"
        },
        {
          "$ref": "#/definitions/ZoomLevelVisibilityCondition"
        }
      ]
    },
    "ZoomLevelVisibilityCondition": {
      "additionalProperties": false,
      "properties": {
        "conditionPadding": {
          "description": "Specify the buffer size (in pixel) of width or height when calculating the visibility.\n\n__Default__: `0`",
          "type": "number"
        },
        "measure": {
          "const": "zoomLevel",
          "description": "Specify which aspect of the `target` will be compared to the `threshold`.",
          "type": "string"
        },
        "operation": {
          "$ref": "#/definitions/LogicalOperation",
          "description": "A string that specifies the logical operation to conduct between `threshold` and the `measure` of `target`. Support\n\n- greater than : \"greater-than\", \"gt\", \"GT\"\n\n- less than : \"less-than\", \"lt\", \"LT\"\n\n- greater than or equal to : \"greater-than-or-equal-to\", \"gtet\", \"GTET\"\n\n- less than or equal to : \"less-than-or-equal-to\", \"ltet\", \"LTET\""
        },
        "target": {
          "description": "Target specifies the object that you want to compare with the threshold.",
          "enum": [
            "track",
            "mark"
          ],
          "type": "string"
        },
        "threshold": {
          "description": "Set a threshold in the unit of base pairs (bp)",
          "type": "number"
        },
        "transitionPadding": {
          "description": "Specify the buffer size (in pixel) of width or height for smooth transition.\n\n__Default__: `0`",
          "type": "number"
        }
      },
      "required": [
        "measure",
        "operation",
        "target",
        "threshold"
      ],
      "type": "object"
    },
    "ZoomLimits": {
      "items": {
        "type": [
          "number",
          "null"
        ]
      },
      "maxItems": 2,
      "minItems": 2,
      "type": "array"
    }
  }
}<|MERGE_RESOLUTION|>--- conflicted
+++ resolved
@@ -3,19 +3,6 @@
   "$schema": "http://json-schema.org/draft-07/schema#",
   "definitions": {
     "Aggregate": {
-<<<<<<< HEAD
-      "enum": [
-        "max",
-        "min",
-        "mean",
-        "bin",
-        "count"
-      ],
-      "type": "string"
-    },
-    "Assembly": {
-=======
->>>>>>> b08334a2
       "enum": [
         "max",
         "min",
